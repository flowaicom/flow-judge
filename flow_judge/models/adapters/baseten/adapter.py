import asyncio
import json
import logging
import os
from typing import Any

import aiohttp
from openai import OpenAI, OpenAIError

from ..base import AsyncBaseAPIAdapter, BaseAPIAdapter
from ..baseten.webhook import ensure_baseten_webhook_secret
from .validation import validate_baseten_signature

logger = logging.getLogger(__name__)


class BasetenAPIAdapter(BaseAPIAdapter):
    """API utility class to execute sync requests from Baseten remote model hosting."""

    def __init__(self, baseten_model_id: str):
        """Initialize the BasetenAPIAdapter.

        :param baseten_model_id: The model_id designated for your deployment
            - Can be found on your Baseten dashboard: https://app.baseten.co/models
        """
        self.baseten_model_id = baseten_model_id

        try:
            self.baseten_api_key = os.environ["BASETEN_API_KEY"]
        except KeyError as e:
            raise ValueError("BASETEN_API_KEY is not provided in the environment.") from e

        base_url = "https://bridge.baseten.co/v1/direct"
        self.client = OpenAI(api_key=self.baseten_api_key, base_url=base_url)

        super().__init__(base_url)

    def _make_request(self, request_messages: dict[str, Any]) -> dict:
        try:
            completion = self.client.chat.completions.create(
                messages=request_messages,
                model="flowaicom/Flow-Judge-v0.1-AWQ",
                extra_body={"baseten": {"model_id": self.baseten_model_id}},
            )
            return completion

        except OpenAIError as e:
            logger.warning(f"Model request failed: {e}")
        except Exception as e:
            logger.warning(f"An unexpected error occurred: {e}")

    def _fetch_response(self, request_messages: dict[str, Any]) -> str:
        completion = self._make_request(request_messages)

        try:
            message = completion.choices[0].message.content.strip()
            return message
        except Exception as e:
            logger.warning(f"Failed to parse model response: {e}")
            logger.warning("Returning default value")
            return ""

    def _fetch_batched_response(self, request_messages: list[dict[str, Any]]) -> list[str]:
        outputs = []
        for message in request_messages:
            completion = self._make_request(message)
        try:
            outputs.append(completion.choices[0].message.content.strip())
        except Exception as e:
            logger.warning(f"Failed to parse model response: {e}")
            logger.warning("Returning default value")
            outputs.append("")
        return outputs


class AsyncBasetenAPIAdapter(AsyncBaseAPIAdapter):
    """Async webhook requests for the Baseten remote model."""

    def __init__(self, baseten_model_id: str, webhook_proxy_url: str, batch_size: int):
        """Initialize the async Baseten adapter.

        : param baseten_model_id: The model_id designated for your deployment.
            - Can be found on your Baseten dashboard: https://app.baseten.co/models
        : param webhook_proxy_url: The webhook url for Baseten's response.
        : param batch_size: The batch size of concurrent requests. (default 128)
            - For optimization set size to concurrency_target * number_of_replicas
            - See: https://docs.baseten.co/performance/concurrency
        """
        super().__init__(f"https://model-{baseten_model_id}.api.baseten.co/production")
        self.baseten_model_id = baseten_model_id
        self.webhook_proxy_url = webhook_proxy_url
        self.batch_size = batch_size

        if not ensure_baseten_webhook_secret():
            raise ValueError("BASETEN_WEBHOOK_SECRET is not provided in the environment.")

        try:
            self.baseten_api_key = os.environ["BASETEN_API_KEY"]
        except KeyError as e:
            raise ValueError("BASETEN_API_KEY is not provided in the environment.") from e

<<<<<<< HEAD
    async def _make_request(self, request_messages: List[Dict[str, Any]]) -> str:
=======
    async def _make_request(self, request_messages: dict[str, Any]) -> str:
>>>>>>> 5f8867f4
        model_input = {"messages": request_messages}
        async with aiohttp.ClientSession() as session:
            async with session.post(
                url=self.base_url.rstrip("/") + "/async_predict",
                headers={"Authorization": f"Api-Key {self.baseten_api_key}"},
                json={
                    "webhook_endpoint": self.webhook_proxy_url.rstrip("/") + "/webhook",
                    "model_input": model_input,
                },
            ) as response:
                resp_json = await response.json()
                try:
                    return resp_json["request_id"]
                except KeyError as e:
                    if "error" in resp_json:
                        error_msg = resp_json["error"]
                        logger.error(f"Baseten request failed. {error_msg}")

                    logger.error(f"Unable to parse Baseten response: {e}")
                    return None
                except Exception as e:
                    logger.error(f"Unknown error occured with Beseten request."
                        f"{e}"
                    )
                    return None

    async def _fetch_stream(self, request_id: str) -> str:
        if request_id is None:
            return ""
        async with aiohttp.ClientSession() as session:
            async with session.get(f"{self.webhook_proxy_url}/listen/{request_id}") as response:
                message = ""
                signature = ""

                try:
                    async for chunk in response.content.iter_any():
                        decoded_chunk = chunk.decode()

                        if decoded_chunk == "data: keep-alive\n\n":
                            continue
                        if decoded_chunk == "data: server-gone\n\n":
                            break

                        data_and_eot = decoded_chunk.split("\n\n")
                        data_chunk = data_and_eot[0]
                        signature = data_and_eot[1].split("data: signature=")[1]

                        resp_str = (
                            data_chunk.split("data: ")[1]
                            if data_chunk.startswith("data: ")
                            else data_chunk
                        )

                        try:
                            resp = json.loads(resp_str)
                            message = resp["data"]["choices"][0]["message"]["content"].strip()
                        except json.JSONDecodeError as e:
                            logging.warning(
                                f"Failed to parse JSON for request_id {request_id}: {e}"
                            )
                            continue

                        message = (
                            ""
                            if message != "" and not validate_baseten_signature(resp, signature)
                            else message
                        )

                        if len(data_and_eot) > 2 and "data: eot" in data_and_eot[2]:
                            break

                    return message

                except (TimeoutError, asyncio.CancelledError):
                    logger.error(f"Request timed out for request_id: {request_id}")
                    return message
                except Exception as e:
                    logger.error(f"Unknown exception occurred for request_id: {request_id}" f"{e}")
                    return message

    async def _async_fetch_response(self, request_messages: dict[str, Any]) -> str:
        request_id = await self._make_request(request_messages)
        return await asyncio.wait_for(
            self._fetch_stream(request_id), timeout=120
        )  # 2 minutes timeout

    async def _async_fetch_batched_response(
        self, request_messages: list[dict[str, Any]]
    ) -> list[str]:
        batches = [
            request_messages[i : i + self.batch_size]
            for i in range(0, len(request_messages), self.batch_size)
        ]
        results = []
        for batch in batches:
            request_ids = await asyncio.gather(*[self._make_request(message) for message in batch])

            tasks = [self._fetch_stream(request_id) for request_id in request_ids]

            batch_results = await asyncio.gather(
                *[asyncio.wait_for(task, timeout=120) for task in tasks], return_exceptions=True
            )

            results.extend(
                [result if not isinstance(result, Exception) else "" for result in batch_results]
            )
        return results<|MERGE_RESOLUTION|>--- conflicted
+++ resolved
@@ -2,7 +2,7 @@
 import json
 import logging
 import os
-from typing import Any
+from typing import Any, List, Dict
 
 import aiohttp
 from openai import OpenAI, OpenAIError
@@ -99,11 +99,7 @@
         except KeyError as e:
             raise ValueError("BASETEN_API_KEY is not provided in the environment.") from e
 
-<<<<<<< HEAD
     async def _make_request(self, request_messages: List[Dict[str, Any]]) -> str:
-=======
-    async def _make_request(self, request_messages: dict[str, Any]) -> str:
->>>>>>> 5f8867f4
         model_input = {"messages": request_messages}
         async with aiohttp.ClientSession() as session:
             async with session.post(
