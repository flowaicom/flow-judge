from abc import ABC, abstractmethod
from enum import Enum
from typing import Any

from pydantic import BaseModel, Field

from .adapters.base import BaseAPIAdapter


class BaseFlowJudgeModel(ABC):
    """Base class for all FlowJudge models."""

    def __init__(
        self, model_id: str, model_type: str, generation_params: dict[str, Any], **kwargs: Any
    ) -> None:
        """Initialize the base FlowJudge model."""
        self.metadata: dict[str, Any] = {
            "model_id": model_id,
            "model_type": model_type,
            "generation_params": generation_params,
            "kwargs": kwargs,
        }

    @abstractmethod
    def _generate(self, prompt: str) -> str:
        """Generate a response based on the given prompt."""
        pass

    @abstractmethod
    def _batch_generate(
        self, prompts: list[str], use_tqdm: bool = True, **kwargs: Any
    ) -> list[str]:
        """Generate responses for multiple prompts."""
        pass


class AsyncBaseFlowJudgeModel(ABC):
    """Base class for asynchronous FlowJudge models."""

    def __init__(
        self, model_id: str, model_type: str, generation_params: dict[str, Any], **kwargs: Any
    ) -> None:
        """Initialize the base asynchronous FlowJudge model."""
        self.metadata: dict[str, Any] = {
            "model_id": model_id,
            "model_type": model_type,
            "generation_params": generation_params,
            "kwargs": kwargs,
        }

    @abstractmethod
    async def _async_generate(self, prompt: str) -> str:
        """Generate a response based on the given prompt asynchronously."""
        pass

    @abstractmethod
    async def _async_batch_generate(
        self, prompts: list[str], use_tqdm: bool = True, **kwargs: Any
    ) -> list[str]:
        """Generate responses for multiple prompts asynchronously."""
        pass


<<<<<<< HEAD
class FlowJudgeRemoteModel(BaseFlowJudgeModel):
    """
    Flow judge model class for remote hosting.
    Expects the api_adapter to return a str message for generate.
    Expects the api_adapter to return a list of str messages for batch generate
    """
    def __init__(
            self, 
            model_id: str, 
            model_type: str, 
            generation_params: dict[str, Any],
            api_adapter: BaseAPIAdapter,
            **remote_kwargs: Any
        ):
        super().__init__(model_id, model_type, generation_params, **remote_kwargs)

        if not isinstance(api_adapter, BaseAPIAdapter):
            raise ValueError("Invalid Adapter type. Use BaseAPIAdapter.")
        
        self.api_adapter = api_adapter
    
    def generate(self, prompt: str) -> str:
        conversation = [{"role": "user", "content": prompt.strip()}]
        return self.api_adapter.fetch_response(conversation)

    def batch_generate(
            self, 
            prompts: list[str], 
            use_tqdm: bool = True, 
            **kwargs: Any
        ) -> list[str]:
        conversations = [[{"role": "user", "content": prompt.strip()}] for prompt in prompts]
        return self.api_adapter.fetch_batched_response(conversations)


=======
>>>>>>> 9bcf1854
class GenerationParams(BaseModel):
    """Configuration parameters for text generation."""

    temperature: float = Field(default=0.1, description="Sampling temperature")
    top_p: float = Field(default=0.95, description="Top-p sampling parameter")
    max_new_tokens: int = Field(
        default=1000, description="Maximum number of new tokens to generate"
    )
    do_sample: bool = Field(default=True, description="Whether to use sampling for generation")


class VllmGenerationParams(GenerationParams):
    """Configuration parameters specific to VLLM text generation."""

    max_tokens: int | None = None
    stop_token_ids: list[int] = [32007, 32001, 32000]

    def __init__(self, **data):
        """Initialize VllmGenerationParams with given data.

        :param data: Keyword arguments to initialize the parameters.
        """
        super().__init__(**data)
        self.max_tokens = self.max_new_tokens
        del self.max_new_tokens
        del self.do_sample


class ModelType(Enum):
    """Enum for the type of model."""

<<<<<<< HEAD
    TRANSFORMERS = "transformers"
    VLLM = "vllm"
    VLLM_ASYNC = "vllm_async"
    LLAMAFILE = "llamafile"
    BASETEN_VLLM = "baseten_vllm"
=======
    TRANSFORMERS: str = "transformers"
    VLLM: str = "vllm"
    VLLM_ASYNC: str = "vllm_async"
    LLAMAFILE: str = "llamafile"
>>>>>>> 9bcf1854


class Engine(Enum):
    """Enum for the type of engine used for text generation."""

    VLLM: str = "vllm"
    VLLM_ASYNC: str = "vllm_async"
    HF: str = "hf"  # HF stands for Hugging Face (Transformers)
    LLAMAFILE: str = "llamafile"


class ModelConfig:
    """Base configuration for a model."""

    def __init__(
        self,
        model_id: str,
        model_type: ModelType,
        generation_params: dict[str, Any],
        **kwargs: Any,
    ) -> None:
        """Initialize ModelConfig with model details and generation parameters.

        :param model_id: Identifier for the model.
        :param model_type: Type of the model.
        :param generation_params: Parameters for text generation.
        :param kwargs: Additional keyword arguments.
        """
        self.model_id: str = model_id
        self.model_type: ModelType = model_type
        self.generation_params: dict[str, Any] = generation_params
        self.kwargs: dict[str, Any] = kwargs<|MERGE_RESOLUTION|>--- conflicted
+++ resolved
@@ -61,7 +61,6 @@
         pass
 
 
-<<<<<<< HEAD
 class FlowJudgeRemoteModel(BaseFlowJudgeModel):
     """
     Flow judge model class for remote hosting.
@@ -97,8 +96,6 @@
         return self.api_adapter.fetch_batched_response(conversations)
 
 
-=======
->>>>>>> 9bcf1854
 class GenerationParams(BaseModel):
     """Configuration parameters for text generation."""
 
@@ -130,18 +127,11 @@
 class ModelType(Enum):
     """Enum for the type of model."""
 
-<<<<<<< HEAD
     TRANSFORMERS = "transformers"
     VLLM = "vllm"
     VLLM_ASYNC = "vllm_async"
     LLAMAFILE = "llamafile"
     BASETEN_VLLM = "baseten_vllm"
-=======
-    TRANSFORMERS: str = "transformers"
-    VLLM: str = "vllm"
-    VLLM_ASYNC: str = "vllm_async"
-    LLAMAFILE: str = "llamafile"
->>>>>>> 9bcf1854
 
 
 class Engine(Enum):
