--- conflicted
+++ resolved
@@ -1,1067 +1,1013 @@
 {
- "cells": [
-  {
-   "cell_type": "markdown",
-   "metadata": {},
-   "source": [
-    "# Quickstart\n",
-    "\n",
-    "This tutorial demonstrates how to use the `flow-judge` library to perform language model-based evaluations using Flow-Judge-v0.1 models."
-   ]
+  "cells": [
+    {
+      "cell_type": "markdown",
+      "metadata": {},
+      "source": [
+        "# Quickstart\n",
+        "\n",
+        "This tutorial demonstrates how to use the `flow-judge` library to perform language model-based evaluations using Flow-Judge-v0.1 models."
+      ]
+    },
+    {
+      "cell_type": "markdown",
+      "metadata": {},
+      "source": [
+        "## Running an evaluation\n",
+        "\n",
+        "Running an evaluation is as simple as:"
+      ]
+    },
+    {
+      "cell_type": "code",
+      "execution_count": null,
+      "metadata": {},
+      "outputs": [
+        {
+          "name": "stderr",
+          "output_type": "stream",
+          "text": [
+            "INFO:root:Starting llamafile server...\n",
+            "INFO:root:Downloading llamafile to /home/bernardo/.cache/flow-judge/flow-judge.llamafile\n",
+            "Downloading: 100%|██████████| 2.45G/2.45G [00:41<00:00, 63.8MiB/s]\n",
+            "INFO:root:Llamafile path: /home/bernardo/.cache/flow-judge/flow-judge.llamafile\n",
+            "INFO:root:Starting llamafile server with command: sh -c '/home/bernardo/.cache/flow-judge/flow-judge.llamafile --server --host 127.0.0.1 --port 8085 -c 8192 -ngl 34 --temp 0.1 -n 2000 --threads 24 --nobrowser -b 32 --parallel 1 --cont-batching'\n",
+            "INFO:root:Subprocess started with PID: 15533\n",
+            "INFO:openai._base_client:Retrying request to /models in 0.454612 seconds\n",
+            "INFO:root:import_cuda_impl: initializing gpu module...\n",
+            "INFO:root:extracting /zip/llama.cpp/ggml.h to /home/bernardo/.llamafile/v/0.8.13/ggml.h\n",
+            "INFO:root:extracting /zip/llamafile/compcap.cu to /home/bernardo/.llamafile/v/0.8.13/compcap.cu\n",
+            "INFO:root:extracting /zip/llamafile/llamafile.h to /home/bernardo/.llamafile/v/0.8.13/llamafile.h\n",
+            "INFO:root:extracting /zip/llamafile/tinyblas.h to /home/bernardo/.llamafile/v/0.8.13/tinyblas.h\n",
+            "INFO:root:extracting /zip/llamafile/tinyblas.cu to /home/bernardo/.llamafile/v/0.8.13/tinyblas.cu\n",
+            "INFO:root:extracting /zip/llama.cpp/ggml-impl.h to /home/bernardo/.llamafile/v/0.8.13/ggml-impl.h\n",
+            "INFO:root:extracting /zip/llama.cpp/ggml-cuda.h to /home/bernardo/.llamafile/v/0.8.13/ggml-cuda.h\n",
+            "INFO:root:extracting /zip/llama.cpp/ggml-alloc.h to /home/bernardo/.llamafile/v/0.8.13/ggml-alloc.h\n",
+            "INFO:root:extracting /zip/llama.cpp/ggml-common.h to /home/bernardo/.llamafile/v/0.8.13/ggml-common.h\n",
+            "INFO:root:extracting /zip/llama.cpp/ggml-backend.h to /home/bernardo/.llamafile/v/0.8.13/ggml-backend.h\n",
+            "INFO:root:extracting /zip/llama.cpp/ggml-backend-impl.h to /home/bernardo/.llamafile/v/0.8.13/ggml-backend-impl.h\n",
+            "INFO:root:extracting /zip/llama.cpp/ggml-cuda.cu to /home/bernardo/.llamafile/v/0.8.13/ggml-cuda.cu\n",
+            "INFO:root:get_rocm_bin_path: note: hipcc not found on $PATH\n",
+            "INFO:root:get_rocm_bin_path: note: $HIP_PATH/bin/hipcc does not exist\n",
+            "INFO:root:get_rocm_bin_path: note: /opt/rocm/bin/hipcc does not exist\n",
+            "INFO:root:extracting /zip/ggml-rocm.so to /home/bernardo/.llamafile/v/0.8.13/ggml-rocm.so\n",
+            "INFO:openai._base_client:Retrying request to /models in 0.856212 seconds\n",
+            "INFO:root:link_cuda_dso: note: dynamically linking /home/bernardo/.llamafile/v/0.8.13/ggml-rocm.so\n",
+            "INFO:root:link_cuda_dso: warning: libamdhip64.so.6: cannot open shared object file: No such file or directory: failed to load library\n",
+            "INFO:root:import_cuda_impl: won't compile AMD GPU support because $HIP_PATH/bin/clang++ is missing\n",
+            "INFO:root:extracting /zip/ggml-rocm.so to /home/bernardo/.llamafile/v/0.8.13/ggml-rocm.so\n",
+            "INFO:root:link_cuda_dso: note: dynamically linking /home/bernardo/.llamafile/v/0.8.13/ggml-rocm.so\n",
+            "INFO:root:link_cuda_dso: warning: libamdhip64.so.6: cannot open shared object file: No such file or directory: failed to load library\n",
+            "INFO:root:extracting /zip/ggml-cuda.so to /home/bernardo/.llamafile/v/0.8.13/ggml-cuda.so\n",
+            "INFO:root:link_cuda_dso: note: dynamically linking /home/bernardo/.llamafile/v/0.8.13/ggml-cuda.so\n",
+            "INFO:root:ggml_cuda_link: welcome to CUDA SDK with tinyBLAS\n",
+            "INFO:root:link_cuda_dso: GPU support loaded\n",
+            "INFO:root:{\"build\":1500,\"commit\":\"a30b324\",\"function\":\"server_cli\",\"level\":\"INFO\",\"line\":2841,\"msg\":\"build info\",\"tid\":\"11681088\",\"timestamp\":1728369857}\n",
+            "INFO:root:{\"function\":\"server_cli\",\"level\":\"INFO\",\"line\":2844,\"msg\":\"system info\",\"n_threads\":24,\"n_threads_batch\":-1,\"system_info\":\"AVX = 1 | AVX_VNNI = 0 | AVX2 = 1 | AVX512 = 0 | AVX512_VBMI = 0 | AVX512_VNNI = 0 | AVX512_BF16 = 0 | FMA = 1 | NEON = 0 | SVE = 0 | ARM_FMA = 0 | F16C = 1 | FP16_VA = 0 | WASM_SIMD = 0 | BLAS = 0 | SSE3 = 1 | SSSE3 = 1 | VSX = 0 | MATMUL_INT8 = 0 | LLAMAFILE = 1 | \",\"tid\":\"11681088\",\"timestamp\":1728369857,\"total_threads\":24}\n",
+            "INFO:root:llama_model_loader: loaded meta data with 33 key-value pairs and 197 tensors from flow-judge-v0.1-Q4_K_M.gguf (version GGUF V3 (latest))\n",
+            "INFO:root:llama_model_loader: Dumping metadata keys/values. Note: KV overrides do not apply in this output.\n",
+            "INFO:root:llama_model_loader: - kv   0:                       general.architecture str              = phi3\n",
+            "INFO:root:llama_model_loader: - kv   1:                               general.type str              = model\n",
+            "INFO:root:llama_model_loader: - kv   2:                               general.name str              = Phi 3.5 Mini Instruct\n",
+            "INFO:root:llama_model_loader: - kv   3:                       general.organization str              = Microsoft\n",
+            "INFO:root:llama_model_loader: - kv   4:                           general.finetune str              = instruct\n",
+            "INFO:root:llama_model_loader: - kv   5:                           general.basename str              = Phi-3.5\n",
+            "INFO:root:llama_model_loader: - kv   6:                         general.size_label str              = mini\n",
+            "INFO:root:llama_model_loader: - kv   7:                        phi3.context_length u32              = 131072\n",
+            "INFO:root:llama_model_loader: - kv   8:  phi3.rope.scaling.original_context_length u32              = 4096\n",
+            "INFO:root:llama_model_loader: - kv   9:                      phi3.embedding_length u32              = 3072\n",
+            "INFO:root:llama_model_loader: - kv  10:                   phi3.feed_forward_length u32              = 8192\n",
+            "INFO:root:llama_model_loader: - kv  11:                           phi3.block_count u32              = 32\n",
+            "INFO:root:llama_model_loader: - kv  12:                  phi3.attention.head_count u32              = 32\n",
+            "INFO:root:llama_model_loader: - kv  13:               phi3.attention.head_count_kv u32              = 32\n",
+            "INFO:root:llama_model_loader: - kv  14:      phi3.attention.layer_norm_rms_epsilon f32              = 0.000010\n",
+            "INFO:root:llama_model_loader: - kv  15:                  phi3.rope.dimension_count u32              = 96\n",
+            "INFO:root:llama_model_loader: - kv  16:                        phi3.rope.freq_base f32              = 10000.000000\n",
+            "INFO:root:llama_model_loader: - kv  17:                          general.file_type u32              = 15\n",
+            "INFO:root:llama_model_loader: - kv  18:              phi3.attention.sliding_window u32              = 262144\n",
+            "INFO:root:llama_model_loader: - kv  19:              phi3.rope.scaling.attn_factor f32              = 1.190238\n",
+            "INFO:root:llama_model_loader: - kv  20:                       tokenizer.ggml.model str              = llama\n",
+            "INFO:root:llama_model_loader: - kv  21:                         tokenizer.ggml.pre str              = default\n",
+            "INFO:root:llama_model_loader: - kv  22:                      tokenizer.ggml.tokens arr[str,32064]   = [\"<unk>\", \"<s>\", \"</s>\", \"<0x00>\", \"<...\n",
+            "INFO:root:llama_model_loader: - kv  23:                      tokenizer.ggml.scores arr[f32,32064]   = [-1000.000000, -1000.000000, -1000.00...\n",
+            "INFO:root:llama_model_loader: - kv  24:                  tokenizer.ggml.token_type arr[i32,32064]   = [3, 3, 4, 6, 6, 6, 6, 6, 6, 6, 6, 6, ...\n",
+            "INFO:root:llama_model_loader: - kv  25:                tokenizer.ggml.bos_token_id u32              = 1\n",
+            "INFO:root:llama_model_loader: - kv  26:                tokenizer.ggml.eos_token_id u32              = 32000\n",
+            "INFO:root:llama_model_loader: - kv  27:            tokenizer.ggml.unknown_token_id u32              = 0\n",
+            "INFO:root:llama_model_loader: - kv  28:            tokenizer.ggml.padding_token_id u32              = 32000\n",
+            "INFO:root:llama_model_loader: - kv  29:               tokenizer.ggml.add_bos_token bool             = false\n",
+            "INFO:root:llama_model_loader: - kv  30:               tokenizer.ggml.add_eos_token bool             = false\n",
+            "INFO:root:llama_model_loader: - kv  31:                    tokenizer.chat_template str              = {{ bos_token }}{% for message in mess...\n",
+            "INFO:root:llama_model_loader: - kv  32:               general.quantization_version u32              = 2\n",
+            "INFO:root:llama_model_loader: - type  f32:   67 tensors\n",
+            "INFO:root:llama_model_loader: - type q4_K:   81 tensors\n",
+            "INFO:root:llama_model_loader: - type q5_K:   32 tensors\n",
+            "INFO:root:llama_model_loader: - type q6_K:   17 tensors\n",
+            "INFO:root:llm_load_vocab: special tokens cache size = 14\n",
+            "INFO:root:llm_load_vocab: token to piece cache size = 0.1685 MB\n",
+            "INFO:root:llm_load_print_meta: format           = GGUF V3 (latest)\n",
+            "INFO:root:llm_load_print_meta: arch             = phi3\n",
+            "INFO:root:llm_load_print_meta: vocab type       = SPM\n",
+            "INFO:root:llm_load_print_meta: n_vocab          = 32064\n",
+            "INFO:root:llm_load_print_meta: n_merges         = 0\n",
+            "INFO:root:llm_load_print_meta: vocab_only       = 0\n",
+            "INFO:root:llm_load_print_meta: n_ctx_train      = 131072\n",
+            "INFO:root:llm_load_print_meta: n_embd           = 3072\n",
+            "INFO:root:llm_load_print_meta: n_layer          = 32\n",
+            "INFO:root:llm_load_print_meta: n_head           = 32\n",
+            "INFO:root:llm_load_print_meta: n_head_kv        = 32\n",
+            "INFO:root:llm_load_print_meta: n_rot            = 96\n",
+            "INFO:root:llm_load_print_meta: n_swa            = 262144\n",
+            "INFO:root:llm_load_print_meta: n_embd_head_k    = 96\n",
+            "INFO:root:llm_load_print_meta: n_embd_head_v    = 96\n",
+            "INFO:root:llm_load_print_meta: n_gqa            = 1\n",
+            "INFO:root:llm_load_print_meta: n_embd_k_gqa     = 3072\n",
+            "INFO:root:llm_load_print_meta: n_embd_v_gqa     = 3072\n",
+            "INFO:root:llm_load_print_meta: f_norm_eps       = 0.0e+00\n",
+            "INFO:root:llm_load_print_meta: f_norm_rms_eps   = 1.0e-05\n",
+            "INFO:root:llm_load_print_meta: f_clamp_kqv      = 0.0e+00\n",
+            "INFO:root:llm_load_print_meta: f_max_alibi_bias = 0.0e+00\n",
+            "INFO:root:llm_load_print_meta: f_logit_scale    = 0.0e+00\n",
+            "INFO:root:llm_load_print_meta: n_ff             = 8192\n",
+            "INFO:root:llm_load_print_meta: n_expert         = 0\n",
+            "INFO:root:llm_load_print_meta: n_expert_used    = 0\n",
+            "INFO:root:llm_load_print_meta: causal attn      = 1\n",
+            "INFO:root:llm_load_print_meta: pooling type     = 0\n",
+            "INFO:root:llm_load_print_meta: rope type        = 2\n",
+            "INFO:root:llm_load_print_meta: rope scaling     = linear\n",
+            "INFO:root:llm_load_print_meta: freq_base_train  = 10000.0\n",
+            "INFO:root:llm_load_print_meta: freq_scale_train = 1\n",
+            "INFO:root:llm_load_print_meta: n_ctx_orig_yarn  = 4096\n",
+            "INFO:root:llm_load_print_meta: rope_finetuned   = unknown\n",
+            "INFO:root:llm_load_print_meta: ssm_d_conv       = 0\n",
+            "INFO:root:llm_load_print_meta: ssm_d_inner      = 0\n",
+            "INFO:root:llm_load_print_meta: ssm_d_state      = 0\n",
+            "INFO:root:llm_load_print_meta: ssm_dt_rank      = 0\n",
+            "INFO:root:llm_load_print_meta: model type       = 3B\n",
+            "INFO:root:llm_load_print_meta: model ftype      = Q4_K - Medium\n",
+            "INFO:root:llm_load_print_meta: model params     = 3.82 B\n",
+            "INFO:root:llm_load_print_meta: model size       = 2.23 GiB (5.01 BPW)\n",
+            "INFO:root:llm_load_print_meta: general.name     = Phi 3.5 Mini Instruct\n",
+            "INFO:root:llm_load_print_meta: BOS token        = 1 '<s>'\n",
+            "INFO:root:llm_load_print_meta: EOS token        = 32000 '<|endoftext|>'\n",
+            "INFO:root:llm_load_print_meta: UNK token        = 0 '<unk>'\n",
+            "INFO:root:llm_load_print_meta: PAD token        = 32000 '<|endoftext|>'\n",
+            "INFO:root:llm_load_print_meta: LF token         = 13 '<0x0A>'\n",
+            "INFO:root:llm_load_print_meta: EOT token        = 32007 '<|end|>'\n",
+            "INFO:root:llm_load_print_meta: max token length = 48\n",
+            "INFO:root:ggml_cuda_init: GGML_CUDA_FORCE_MMQ:    no\n",
+            "INFO:root:ggml_cuda_init: GGML_CUDA_FORCE_CUBLAS: no\n",
+            "INFO:root:ggml_cuda_init: found 1 CUDA devices:\n",
+            "INFO:root:Device 0: NVIDIA GeForce RTX 3090 Ti, compute capability 8.6, VMM: yes\n",
+            "INFO:root:llm_load_tensors: ggml ctx size =    0.24 MiB\n",
+            "INFO:root:llm_load_tensors: offloading 32 repeating layers to GPU\n",
+            "INFO:root:llm_load_tensors: offloaded 32/33 layers to GPU\n",
+            "INFO:root:llm_load_tensors:        CPU buffer size =  2281.66 MiB\n",
+            "INFO:root:llm_load_tensors:      CUDA0 buffer size =  2151.77 MiB\n",
+            "INFO:root:............................................................................................\n",
+            "INFO:root:llama_new_context_with_model: n_ctx      = 8192\n",
+            "INFO:root:llama_new_context_with_model: n_batch    = 32\n",
+            "INFO:root:llama_new_context_with_model: n_ubatch   = 32\n",
+            "INFO:root:llama_new_context_with_model: flash_attn = 0\n",
+            "INFO:root:llama_new_context_with_model: freq_base  = 10000.0\n",
+            "INFO:root:llama_new_context_with_model: freq_scale = 1\n",
+            "INFO:root:llama_kv_cache_init:      CUDA0 KV buffer size =  3072.00 MiB\n",
+            "INFO:root:llama_new_context_with_model: KV self size  = 3072.00 MiB, K (f16): 1536.00 MiB, V (f16): 1536.00 MiB\n",
+            "INFO:root:llama_new_context_with_model:  CUDA_Host  output buffer size =     0.12 MiB\n",
+            "INFO:root:llama_new_context_with_model:      CUDA0 compute buffer size =    81.72 MiB\n",
+            "INFO:root:llama_new_context_with_model:  CUDA_Host compute buffer size =     1.38 MiB\n",
+            "INFO:root:llama_new_context_with_model: graph nodes  = 1286\n",
+            "INFO:root:llama_new_context_with_model: graph splits = 4\n",
+            "INFO:root:{\"function\":\"initialize\",\"level\":\"INFO\",\"line\":491,\"msg\":\"initializing slots\",\"n_slots\":1,\"tid\":\"11681088\",\"timestamp\":1728369858}\n",
+            "INFO:root:\n",
+            "INFO:root:{\"function\":\"initialize\",\"level\":\"INFO\",\"line\":500,\"msg\":\"new slot\",\"n_ctx_slot\":8192,\"slot_id\":0,\"tid\":\"11681088\",\"timestamp\":1728369858}\n",
+            "INFO:root:llama server listening at http://127.0.0.1:8085\n",
+            "INFO:root:{\"function\":\"server_cli\",\"level\":\"INFO\",\"line\":3062,\"msg\":\"model loaded\",\"tid\":\"11681088\",\"timestamp\":1728369858}\n",
+            "INFO:root:{\"function\":\"server_cli\",\"hostname\":\"127.0.0.1\",\"level\":\"INFO\",\"line\":3185,\"msg\":\"HTTP server listening\",\"port\":\"8085\",\"tid\":\"11681088\",\"timestamp\":1728369858}\n",
+            "INFO:root:{\"function\":\"update_slots\",\"level\":\"INFO\",\"line\":1661,\"msg\":\"all slots are idle and system prompt is empty, clear the KV cache\",\"tid\":\"11681088\",\"timestamp\":1728369858}\n",
+            "INFO:root:\n",
+            "INFO:httpx:HTTP Request: GET http://127.0.0.1:8085/v1/models \"HTTP/1.1 200 OK\"\n",
+            "INFO:root:{\"function\":\"log_server_request\",\"level\":\"INFO\",\"line\":2766,\"method\":\"GET\",\"msg\":\"request\",\"params\":{},\"path\":\"/v1/models\",\"remote_addr\":\"127.0.0.1\",\"remote_port\":46822,\"status\":200,\"tid\":\"139087058437344\",\"timestamp\":1728369858}\n",
+            "INFO:root:Llamafile server started successfully\n",
+            "INFO:root:{\"function\":\"log_server_request\",\"level\":\"INFO\",\"line\":2766,\"method\":\"GET\",\"msg\":\"request\",\"params\":{},\"path\":\"/v1/models\",\"remote_addr\":\"127.0.0.1\",\"remote_port\":46822,\"status\":200,\"tid\":\"139087058437344\",\"timestamp\":1728369858}\n",
+            "INFO:httpx:HTTP Request: GET http://127.0.0.1:8085/v1/models \"HTTP/1.1 200 OK\"\n",
+            "INFO:root:{\"function\":\"launch_slot_with_data\",\"level\":\"INFO\",\"line\":886,\"msg\":\"slot is processing task\",\"slot_id\":0,\"task_id\":0,\"tid\":\"11681088\",\"timestamp\":1728369858}\n",
+            "INFO:root:{\"function\":\"update_slots\",\"level\":\"INFO\",\"line\":1912,\"msg\":\"kv cache rm [p0, end)\",\"p0\":0,\"slot_id\":0,\"task_id\":0,\"tid\":\"11681088\",\"timestamp\":1728369858}\n",
+            "INFO:root:{\"function\":\"print_timings\",\"level\":\"INFO\",\"line\":313,\"msg\":\"prompt eval time     =    1101.92 ms /  2145 tokens (    0.51 ms per token,  1946.61 tokens per second)\",\"n_tokens_second\":1946.607593856888,\"num_prompt_tokens_processed\":2145,\"slot_id\":0,\"t_prompt_processing\":1101.917,\"t_token\":0.5137142191142191,\"task_id\":0,\"tid\":\"11681088\",\"timestamp\":1728369862}\n",
+            "INFO:httpx:HTTP Request: POST http://127.0.0.1:8085/v1/chat/completions \"HTTP/1.1 200 OK\"\n",
+            "INFO:root:{\"function\":\"print_timings\",\"level\":\"INFO\",\"line\":327,\"msg\":\"generation eval time =    3096.90 ms /   212 runs   (   14.61 ms per token,    68.46 tokens per second)\",\"n_decoded\":212,\"n_tokens_second\":68.45546390847116,\"slot_id\":0,\"t_token\":14.608037735849056,\"t_token_generation\":3096.904,\"task_id\":0,\"tid\":\"11681088\",\"timestamp\":1728369862}\n",
+            "INFO:root:{\"function\":\"print_timings\",\"level\":\"INFO\",\"line\":337,\"msg\":\"          total time =    4198.82 ms\",\"slot_id\":0,\"t_prompt_processing\":1101.917,\"t_token_generation\":3096.904,\"t_total\":4198.821,\"task_id\":0,\"tid\":\"11681088\",\"timestamp\":1728369862}\n",
+            "INFO:root:{\"function\":\"update_slots\",\"level\":\"INFO\",\"line\":1723,\"msg\":\"slot released\",\"n_cache_tokens\":2357,\"n_ctx\":8192,\"n_past\":2356,\"n_system_tokens\":0,\"slot_id\":0,\"task_id\":0,\"tid\":\"11681088\",\"timestamp\":1728369862,\"truncated\":false}\n",
+            "INFO:root:{\"function\":\"log_server_request\",\"level\":\"INFO\",\"line\":2766,\"method\":\"POST\",\"msg\":\"request\",\"params\":{},\"path\":\"/v1/chat/completions\",\"remote_addr\":\"127.0.0.1\",\"remote_port\":46822,\"status\":200,\"tid\":\"139087058437344\",\"timestamp\":1728369862}\n"
+          ]
+        }
+      ],
+      "source": [
+        "from flow_judge import Vllm, Llamafile, Hf, EvalInput, FlowJudge\n",
+        "\n",
+        "from flow_judge.metrics import RESPONSE_FAITHFULNESS_5POINT\n",
+        "from IPython.display import Markdown, display\n",
+        "\n",
+        "\n",
+        "# If you are running on an Ampere GPU or newer, create a model using VLLM\n",
+        "# model = Vllm()\n",
+        "\n",
+        "# If you have other applications open taking up VRAM, you can use less VRAM by setting gpu_memory_utilization to a lower value.\n",
+        "# model = Vllm(gpu_memory_utilization=0.70)\n",
+        "\n",
+        "# Or if not running on Ampere GPU or newer, create a model using no flash attn and Hugging Face Transformers\n",
+        "# model = Hf(flash_attn=False)\n",
+        "\n",
+        "# Or create a model using Llamafile if not running an Nvidia GPU & running a Silicon MacOS for example\n",
+        "model = Llamafile()\n",
+        "\n",
+        "\n",
+        "# Initialize the judge\n",
+        "faithfulness_judge = FlowJudge(\n",
+        "    metric=RESPONSE_FAITHFULNESS_5POINT,\n",
+        "    model=model\n",
+        ")\n",
+        "\n",
+        "# Sample to evaluate\n",
+        "query = \"\"\"Please read the technical issue that the user is facing and help me create a detailed solution based on the context provided.\"\"\"\n",
+        "context = \"\"\"# Customer Issue:\n",
+        "I'm having trouble when uploading a git lfs tracked file to my repo: (base)  bernardo@bernardo-desktop  ~/repos/lm-evaluation-harness  ↱ Flow-Judge-v0.1_evals  git push\n",
+        "batch response: This repository is over its data quota. Account responsible for LFS bandwidth should purchase more data packs to restore access.\n",
+        "\n",
+        "# Documentation:\n",
+        "Configuring Git Large File Storage\n",
+        "Once Git LFS is installed, you need to associate it with a large file in your repository.\n",
+        "\n",
+        "Platform navigation\n",
+        "Mac\n",
+        "Windows\n",
+        "Linux\n",
+        "If there are existing files in your repository that you'd like to use GitHub with, you need to first remove them from the repository and then add them to Git LFS locally. For more information, see \"Moving a file in your repository to Git Large File Storage.\"\n",
+        "\n",
+        "If there are referenced Git LFS files that did not upload successfully, you will receive an error message. For more information, see \"Resolving Git Large File Storage upload failures.\"\n",
+        "\n",
+        "Open Terminal.\n",
+        "\n",
+        "Change your current working directory to an existing repository you'd like to use with Git LFS.\n",
+        "\n",
+        "To associate a file type in your repository with Git LFS, enter git lfs track followed by the name of the file extension you want to automatically upload to Git LFS.\n",
+        "\n",
+        "For example, to associate a .psd file, enter the following command:\n",
+        "\n",
+        "$ git lfs track \"*.psd\"\n",
+        "> Tracking \"*.psd\"\n",
+        "Every file type you want to associate with Git LFS will need to be added with git lfs track. This command amends your repository's .gitattributes file and associates large files with Git LFS.\n",
+        "\n",
+        "Note: We strongly suggest that you commit your local .gitattributes file into your repository.\n",
+        "\n",
+        "Relying on a global .gitattributes file associated with Git LFS may cause conflicts when contributing to other Git projects.\n",
+        "Including the .gitattributes file in the repository allows people creating forks or fresh clones to more easily collaborate using Git LFS.\n",
+        "Including the .gitattributes file in the repository allows Git LFS objects to optionally be included in ZIP file and tarball archives.\n",
+        "Add a file to the repository matching the extension you've associated:\n",
+        "\n",
+        "git add path/to/file.psd\n",
+        "Commit the file and push it to GitHub:\n",
+        "\n",
+        "git commit -m \"add file.psd\"\n",
+        "git push\n",
+        "You should see some diagnostic information about your file upload:\n",
+        "\n",
+        "> Sending file.psd\n",
+        "> 44.74 MB / 81.04 MB  55.21 % 14s\n",
+        "> 64.74 MB / 81.04 MB  79.21 % 3s\"\"\"\n",
+        "response = \"\"\"# Resolving Git LFS Data Quota Issue\n",
+        "\n",
+        "## Problem\n",
+        "The user is encountering an error when trying to push Git LFS tracked files:\n",
+        "```\n",
+        "This repository is over its data quota. Account responsible for LFS bandwidth should purchase more data packs to restore access.\n",
+        "```\n",
+        "\n",
+        "## Solution\n",
+        "\n",
+        "1. **Understand the issue**\n",
+        "   - The error message indicates that the repository has exceeded its data quota for Git LFS (Large File Storage).\n",
+        "   - This is likely due to the size or number of large files being tracked by Git LFS.\n",
+        "\n",
+        "2. **Check current LFS usage**\n",
+        "   - Run the following command to see the current LFS objects:\n",
+        "     ```\n",
+        "     git lfs ls-files\n",
+        "     ```\n",
+        "   - This will show you which files are being tracked by Git LFS and their sizes.\n",
+        "\n",
+        "3. **Review Git LFS pricing and quotas**\n",
+        "   - Visit GitHub's pricing page to understand the current LFS storage and bandwidth limits for your account type.\n",
+        "   - Free accounts typically have lower limits compared to paid plans.\n",
+        "\n",
+        "4. **Options to resolve the issue**\n",
+        "\n",
+        "   a. **Purchase more data packs**\n",
+        "      - If you need to keep all current LFS objects and continue using LFS extensively:\n",
+        "        1. Go to your GitHub account settings.\n",
+        "        2. Navigate to the Billing section.\n",
+        "        3. Look for options to purchase additional data packs for Git LFS.\n",
+        "\n",
+        "   b. **Optimize repository**\n",
+        "      - If purchasing more data is not an option, consider optimizing your repository:\n",
+        "        1. Remove unnecessary large files from LFS tracking.\n",
+        "        2. Use `.gitignore` to exclude large files that don't need version control.\n",
+        "        3. Consider using alternative storage solutions for very large assets.\n",
+        "\n",
+        "   c. **Clean up LFS cache**\n",
+        "      - Sometimes, cleaning up the LFS cache can help:\n",
+        "        ```\n",
+        "        git lfs prune\n",
+        "        ```\n",
+        "\n",
+        "5. **Reconfigure Git LFS tracking**\n",
+        "   - Review your `.gitattributes` file to ensure only necessary file types are tracked:\n",
+        "     ```\n",
+        "     git lfs track\n",
+        "     ```\n",
+        "   - Modify tracking as needed:\n",
+        "     ```\n",
+        "     git lfs track \"*.psd\"  # Track PSD files\n",
+        "     git lfs untrack \"*.zip\"  # Stop tracking ZIP files\n",
+        "     ```\n",
+        "\n",
+        "6. **Commit changes and retry push**\n",
+        "   - After making necessary changes:\n",
+        "     ```\n",
+        "     git add .gitattributes\n",
+        "     git commit -m \"Update Git LFS tracking\"\n",
+        "     git push\n",
+        "     ```\n",
+        "\n",
+        "7. **If issues persist**\n",
+        "   - Contact GitHub support for further assistance.\n",
+        "   - They may be able to provide more specific guidance based on your account and repository details.\n",
+        "\n",
+        "Remember to regularly monitor your Git LFS usage to avoid hitting quotas in the future. Consider setting up alerts or regularly checking your GitHub account's storage usage statistics.\"\"\"\n",
+        "\n",
+        "# Create an EvalInput\n",
+        "# We want to evaluate the response to the customer issue based on the context and the user instructions\n",
+        "eval_input = EvalInput(\n",
+        "    inputs=[\n",
+        "        {\"query\": query},\n",
+        "        {\"context\": context},\n",
+        "    ],\n",
+        "    output={\"response\": response},\n",
+        ")\n",
+        "\n",
+        "# Run the evaluation\n",
+        "result = faithfulness_judge.evaluate(eval_input, save_results=False)"
+      ]
+    },
+    {
+      "cell_type": "code",
+      "execution_count": 3,
+      "metadata": {},
+      "outputs": [
+        {
+          "data": {
+            "text/markdown": [
+              "__Feedback:__\n",
+              "The response provided is highly consistent with the given context and does not contain any hallucinated or fabricated information. It directly addresses the customer's issue of exceeding the Git LFS data quota and offers a detailed solution based on the information provided in the context. The solution includes checking current LFS usage, reviewing Git LFS pricing and quotas, and various options to resolve the issue, such as purchasing more data packs or optimizing the repository. The steps outlined are all supported by the context, including commands like `git lfs ls-files`, `git lfs prune`, and `git lfs track`. The response also suggests reviewing the `.gitattributes` file and committing changes, which are all mentioned in the context. There are no significant deviations or fabrications from the provided information.\n",
+              "\n",
+              "Therefore, the response is completely consistent with and faithful to the provided context.\n",
+              "\n",
+              "__Score:__\n",
+              "5"
+            ],
+            "text/plain": [
+              "<IPython.core.display.Markdown object>"
+            ]
+          },
+          "metadata": {},
+          "output_type": "display_data"
+        }
+      ],
+      "source": [
+        "# Display the result\n",
+        "display(Markdown(f\"__Feedback:__\\n{result.feedback}\\n\\n__Score:__\\n{result.score}\"))"
+      ]
+    },
+    {
+      "cell_type": "markdown",
+      "metadata": {},
+      "source": [
+        "# Models\n",
+        "\n",
+        "`flow-judge` support different model configurations. This refers to the library use for running inference with the models. We currently support:\n",
+        "- vLLM sync & async (default engine, mode sync)\n",
+        "- Hugging Face\n",
+        "- Llamafile"
+      ]
+    },
+    {
+      "cell_type": "markdown",
+      "metadata": {},
+      "source": [
+        "# Metrics\n",
+        "\n",
+        "A judge is initialized with a metric and a model.\n",
+        "\n",
+        "We include some common metrics in the library, such as:\n",
+        "- RESPONSE_FAITHFULNESS_3POINT\n",
+        "- RESPONSE_FAITHFULNESS_5POINT\n",
+        "- RESPONSE_COMPREHENSIVENESS_3POINT\n",
+        "- RESPONSE_COMPREHENSIVENESS_5POINT\n",
+        "\n",
+        "But you can also implement your own metrics and use them with the judge.\n",
+        "\n",
+        "Note that metrics have required inputs and outputs as you can see below:"
+      ]
+    },
+    {
+      "cell_type": "code",
+      "execution_count": 4,
+      "metadata": {},
+      "outputs": [],
+      "source": [
+        "RESPONSE_FAITHFULNESS_5POINT.print_required_keys()"
+      ]
+    },
+    {
+      "cell_type": "markdown",
+      "metadata": {},
+      "source": [
+        "`flow-judge` checks under the hood if the keys match. This is important to ensure the right prompt is being formatted.\n",
+        "\n",
+        "When you define a custom metric, you should specify the required keys as well."
+      ]
+    },
+    {
+      "cell_type": "markdown",
+      "metadata": {},
+      "source": [
+        "## Running batched evaluations\n",
+        "\n",
+        "The `FlowJudge` class also supports batch evaluation. This is useful when you want to evaluate multiple samples at once in Evaluation-Driven Development."
+      ]
+    },
+    {
+      "cell_type": "code",
+      "execution_count": 5,
+      "metadata": {},
+      "outputs": [
+        {
+          "name": "stderr",
+          "output_type": "stream",
+          "text": [
+            "INFO:root:{\"function\":\"launch_slot_with_data\",\"level\":\"INFO\",\"line\":886,\"msg\":\"slot is processing task\",\"slot_id\":0,\"task_id\":214,\"tid\":\"11681088\",\"timestamp\":1728369888}\n",
+            "INFO:root:{\"function\":\"update_slots\",\"level\":\"INFO\",\"line\":1912,\"msg\":\"kv cache rm [p0, end)\",\"p0\":0,\"slot_id\":0,\"task_id\":214,\"tid\":\"11681088\",\"timestamp\":1728369888}\n",
+            "INFO:root:{\"function\":\"print_timings\",\"level\":\"INFO\",\"line\":313,\"msg\":\"prompt eval time     =     586.47 ms /  1257 tokens (    0.47 ms per token,  2143.33 tokens per second)\",\"n_tokens_second\":2143.3321397513937,\"num_prompt_tokens_processed\":1257,\"slot_id\":0,\"t_prompt_processing\":586.47,\"t_token\":0.46656324582338904,\"task_id\":214,\"tid\":\"11681088\",\"timestamp\":1728369893}\n",
+            "INFO:root:{\"function\":\"print_timings\",\"level\":\"INFO\",\"line\":327,\"msg\":\"generation eval time =    4293.86 ms /   364 runs   (   11.80 ms per token,    84.77 tokens per second)\",\"n_decoded\":364,\"n_tokens_second\":84.77217013495078,\"slot_id\":0,\"t_token\":11.796324175824177,\"t_token_generation\":4293.862,\"task_id\":214,\"tid\":\"11681088\",\"timestamp\":1728369893}\n",
+            "INFO:root:{\"function\":\"print_timings\",\"level\":\"INFO\",\"line\":337,\"msg\":\"          total time =    4880.33 ms\",\"slot_id\":0,\"t_prompt_processing\":586.47,\"t_token_generation\":4293.862,\"t_total\":4880.332,\"task_id\":214,\"tid\":\"11681088\",\"timestamp\":1728369893}\n",
+            "INFO:root:{\"function\":\"update_slots\",\"level\":\"INFO\",\"line\":1723,\"msg\":\"slot released\",\"n_cache_tokens\":1621,\"n_ctx\":8192,\"n_past\":1620,\"n_system_tokens\":0,\"slot_id\":0,\"task_id\":214,\"tid\":\"11681088\",\"timestamp\":1728369893,\"truncated\":false}\n",
+            "INFO:root:{\"function\":\"log_server_request\",\"level\":\"INFO\",\"line\":2766,\"method\":\"POST\",\"msg\":\"request\",\"params\":{},\"path\":\"/v1/chat/completions\",\"remote_addr\":\"127.0.0.1\",\"remote_port\":35206,\"status\":200,\"tid\":\"139087058442240\",\"timestamp\":1728369893}\n",
+            "INFO:root:{\"function\":\"launch_slot_with_data\",\"level\":\"INFO\",\"line\":886,\"msg\":\"slot is processing task\",\"slot_id\":0,\"task_id\":580,\"tid\":\"11681088\",\"timestamp\":1728369893}\n",
+            "INFO:root:{\"function\":\"update_slots\",\"level\":\"INFO\",\"line\":1912,\"msg\":\"kv cache rm [p0, end)\",\"p0\":0,\"slot_id\":0,\"task_id\":580,\"tid\":\"11681088\",\"timestamp\":1728369893}\n",
+            "INFO:root:{\"function\":\"print_timings\",\"level\":\"INFO\",\"line\":313,\"msg\":\"prompt eval time     =     533.75 ms /  1228 tokens (    0.43 ms per token,  2300.69 tokens per second)\",\"n_tokens_second\":2300.6939552451327,\"num_prompt_tokens_processed\":1228,\"slot_id\":0,\"t_prompt_processing\":533.752,\"t_token\":0.4346514657980456,\"task_id\":580,\"tid\":\"11681088\",\"timestamp\":1728369898}\n",
+            "INFO:root:{\"function\":\"print_timings\",\"level\":\"INFO\",\"line\":327,\"msg\":\"generation eval time =    4554.39 ms /   388 runs   (   11.74 ms per token,    85.19 tokens per second)\",\"n_decoded\":388,\"n_tokens_second\":85.19249111626755,\"slot_id\":0,\"t_token\":11.738123711340206,\"t_token_generation\":4554.392,\"task_id\":580,\"tid\":\"11681088\",\"timestamp\":1728369898}\n",
+            "INFO:root:{\"function\":\"print_timings\",\"level\":\"INFO\",\"line\":337,\"msg\":\"          total time =    5088.14 ms\",\"slot_id\":0,\"t_prompt_processing\":533.752,\"t_token_generation\":4554.392,\"t_total\":5088.144,\"task_id\":580,\"tid\":\"11681088\",\"timestamp\":1728369898}\n",
+            "INFO:root:{\"function\":\"update_slots\",\"level\":\"INFO\",\"line\":1723,\"msg\":\"slot released\",\"n_cache_tokens\":1616,\"n_ctx\":8192,\"n_past\":1615,\"n_system_tokens\":0,\"slot_id\":0,\"task_id\":580,\"tid\":\"11681088\",\"timestamp\":1728369898,\"truncated\":false}\n",
+            "INFO:root:{\"function\":\"log_server_request\",\"level\":\"INFO\",\"line\":2766,\"method\":\"POST\",\"msg\":\"request\",\"params\":{},\"path\":\"/v1/chat/completions\",\"remote_addr\":\"127.0.0.1\",\"remote_port\":35206,\"status\":200,\"tid\":\"139087058442240\",\"timestamp\":1728369898}\n",
+            "INFO:root:{\"function\":\"launch_slot_with_data\",\"level\":\"INFO\",\"line\":886,\"msg\":\"slot is processing task\",\"slot_id\":0,\"task_id\":970,\"tid\":\"11681088\",\"timestamp\":1728369898}\n",
+            "INFO:root:{\"function\":\"update_slots\",\"level\":\"INFO\",\"line\":1912,\"msg\":\"kv cache rm [p0, end)\",\"p0\":0,\"slot_id\":0,\"task_id\":970,\"tid\":\"11681088\",\"timestamp\":1728369898}\n",
+            "INFO:root:{\"function\":\"print_timings\",\"level\":\"INFO\",\"line\":313,\"msg\":\"prompt eval time     =     642.88 ms /  1413 tokens (    0.45 ms per token,  2197.93 tokens per second)\",\"n_tokens_second\":2197.932108319321,\"num_prompt_tokens_processed\":1413,\"slot_id\":0,\"t_prompt_processing\":642.877,\"t_token\":0.45497310686482656,\"task_id\":970,\"tid\":\"11681088\",\"timestamp\":1728369901}\n",
+            "INFO:root:{\"function\":\"print_timings\",\"level\":\"INFO\",\"line\":327,\"msg\":\"generation eval time =    2313.06 ms /   193 runs   (   11.98 ms per token,    83.44 tokens per second)\",\"n_decoded\":193,\"n_tokens_second\":83.43921755630309,\"slot_id\":0,\"t_token\":11.984772020725389,\"t_token_generation\":2313.061,\"task_id\":970,\"tid\":\"11681088\",\"timestamp\":1728369901}\n",
+            "INFO:root:{\"function\":\"print_timings\",\"level\":\"INFO\",\"line\":337,\"msg\":\"          total time =    2955.94 ms\",\"slot_id\":0,\"t_prompt_processing\":642.877,\"t_token_generation\":2313.061,\"t_total\":2955.938,\"task_id\":970,\"tid\":\"11681088\",\"timestamp\":1728369901}\n",
+            "INFO:root:{\"function\":\"update_slots\",\"level\":\"INFO\",\"line\":1723,\"msg\":\"slot released\",\"n_cache_tokens\":1606,\"n_ctx\":8192,\"n_past\":1605,\"n_system_tokens\":0,\"slot_id\":0,\"task_id\":970,\"tid\":\"11681088\",\"timestamp\":1728369901,\"truncated\":false}\n",
+            "INFO:root:{\"function\":\"log_server_request\",\"level\":\"INFO\",\"line\":2766,\"method\":\"POST\",\"msg\":\"request\",\"params\":{},\"path\":\"/v1/chat/completions\",\"remote_addr\":\"127.0.0.1\",\"remote_port\":35206,\"status\":200,\"tid\":\"139087058442240\",\"timestamp\":1728369901}\n",
+            "INFO:root:{\"function\":\"launch_slot_with_data\",\"level\":\"INFO\",\"line\":886,\"msg\":\"slot is processing task\",\"slot_id\":0,\"task_id\":1165,\"tid\":\"11681088\",\"timestamp\":1728369901}\n",
+            "INFO:root:{\"function\":\"update_slots\",\"level\":\"INFO\",\"line\":1912,\"msg\":\"kv cache rm [p0, end)\",\"p0\":0,\"slot_id\":0,\"task_id\":1165,\"tid\":\"11681088\",\"timestamp\":1728369901}\n",
+            "INFO:root:{\"function\":\"print_timings\",\"level\":\"INFO\",\"line\":313,\"msg\":\"prompt eval time     =     589.66 ms /  1325 tokens (    0.45 ms per token,  2247.06 tokens per second)\",\"n_tokens_second\":2247.061437203536,\"num_prompt_tokens_processed\":1325,\"slot_id\":0,\"t_prompt_processing\":589.659,\"t_token\":0.44502566037735847,\"task_id\":1165,\"tid\":\"11681088\",\"timestamp\":1728369906}\n",
+            "INFO:root:{\"function\":\"print_timings\",\"level\":\"INFO\",\"line\":327,\"msg\":\"generation eval time =    4213.76 ms /   344 runs   (   12.25 ms per token,    81.64 tokens per second)\",\"n_decoded\":344,\"n_tokens_second\":81.63739942165599,\"slot_id\":0,\"t_token\":12.249287790697675,\"t_token_generation\":4213.755,\"task_id\":1165,\"tid\":\"11681088\",\"timestamp\":1728369906}\n",
+            "INFO:root:{\"function\":\"print_timings\",\"level\":\"INFO\",\"line\":337,\"msg\":\"          total time =    4803.41 ms\",\"slot_id\":0,\"t_prompt_processing\":589.659,\"t_token_generation\":4213.755,\"t_total\":4803.414,\"task_id\":1165,\"tid\":\"11681088\",\"timestamp\":1728369906}\n",
+            "INFO:root:{\"function\":\"update_slots\",\"level\":\"INFO\",\"line\":1723,\"msg\":\"slot released\",\"n_cache_tokens\":1669,\"n_ctx\":8192,\"n_past\":1668,\"n_system_tokens\":0,\"slot_id\":0,\"task_id\":1165,\"tid\":\"11681088\",\"timestamp\":1728369906,\"truncated\":false}\n",
+            "INFO:root:{\"function\":\"log_server_request\",\"level\":\"INFO\",\"line\":2766,\"method\":\"POST\",\"msg\":\"request\",\"params\":{},\"path\":\"/v1/chat/completions\",\"remote_addr\":\"127.0.0.1\",\"remote_port\":35206,\"status\":200,\"tid\":\"139087058442240\",\"timestamp\":1728369906}\n",
+            "INFO:root:{\"function\":\"launch_slot_with_data\",\"level\":\"INFO\",\"line\":886,\"msg\":\"slot is processing task\",\"slot_id\":0,\"task_id\":1511,\"tid\":\"11681088\",\"timestamp\":1728369906}\n",
+            "INFO:root:{\"function\":\"update_slots\",\"level\":\"INFO\",\"line\":1912,\"msg\":\"kv cache rm [p0, end)\",\"p0\":0,\"slot_id\":0,\"task_id\":1511,\"tid\":\"11681088\",\"timestamp\":1728369906}\n",
+            "INFO:root:{\"function\":\"print_timings\",\"level\":\"INFO\",\"line\":313,\"msg\":\"prompt eval time     =     608.90 ms /  1362 tokens (    0.45 ms per token,  2236.81 tokens per second)\",\"n_tokens_second\":2236.8058018998067,\"num_prompt_tokens_processed\":1362,\"slot_id\":0,\"t_prompt_processing\":608.904,\"t_token\":0.4470660792951542,\"task_id\":1511,\"tid\":\"11681088\",\"timestamp\":1728369910}\n",
+            "INFO:root:{\"function\":\"print_timings\",\"level\":\"INFO\",\"line\":327,\"msg\":\"generation eval time =    2723.75 ms /   224 runs   (   12.16 ms per token,    82.24 tokens per second)\",\"n_decoded\":224,\"n_tokens_second\":82.23952923743762,\"slot_id\":0,\"t_token\":12.15960267857143,\"t_token_generation\":2723.751,\"task_id\":1511,\"tid\":\"11681088\",\"timestamp\":1728369910}\n",
+            "INFO:root:{\"function\":\"print_timings\",\"level\":\"INFO\",\"line\":337,\"msg\":\"          total time =    3332.66 ms\",\"slot_id\":0,\"t_prompt_processing\":608.904,\"t_token_generation\":2723.751,\"t_total\":3332.655,\"task_id\":1511,\"tid\":\"11681088\",\"timestamp\":1728369910}\n",
+            "INFO:root:{\"function\":\"update_slots\",\"level\":\"INFO\",\"line\":1723,\"msg\":\"slot released\",\"n_cache_tokens\":1586,\"n_ctx\":8192,\"n_past\":1585,\"n_system_tokens\":0,\"slot_id\":0,\"task_id\":1511,\"tid\":\"11681088\",\"timestamp\":1728369910,\"truncated\":false}\n",
+            "INFO:root:{\"function\":\"log_server_request\",\"level\":\"INFO\",\"line\":2766,\"method\":\"POST\",\"msg\":\"request\",\"params\":{},\"path\":\"/v1/chat/completions\",\"remote_addr\":\"127.0.0.1\",\"remote_port\":35206,\"status\":200,\"tid\":\"139087058442240\",\"timestamp\":1728369910}\n",
+            "INFO:root:{\"function\":\"launch_slot_with_data\",\"level\":\"INFO\",\"line\":886,\"msg\":\"slot is processing task\",\"slot_id\":0,\"task_id\":1737,\"tid\":\"11681088\",\"timestamp\":1728369910}\n",
+            "INFO:root:{\"function\":\"update_slots\",\"level\":\"INFO\",\"line\":1912,\"msg\":\"kv cache rm [p0, end)\",\"p0\":0,\"slot_id\":0,\"task_id\":1737,\"tid\":\"11681088\",\"timestamp\":1728369910}\n",
+            "INFO:root:{\"function\":\"print_timings\",\"level\":\"INFO\",\"line\":313,\"msg\":\"prompt eval time     =     502.02 ms /  1157 tokens (    0.43 ms per token,  2304.67 tokens per second)\",\"n_tokens_second\":2304.666102285743,\"num_prompt_tokens_processed\":1157,\"slot_id\":0,\"t_prompt_processing\":502.025,\"t_token\":0.4339023336214347,\"task_id\":1737,\"tid\":\"11681088\",\"timestamp\":1728369913}\n",
+            "INFO:root:{\"function\":\"print_timings\",\"level\":\"INFO\",\"line\":327,\"msg\":\"generation eval time =    3208.11 ms /   286 runs   (   11.22 ms per token,    89.15 tokens per second)\",\"n_decoded\":286,\"n_tokens_second\":89.14900726657922,\"slot_id\":0,\"t_token\":11.217174825174826,\"t_token_generation\":3208.112,\"task_id\":1737,\"tid\":\"11681088\",\"timestamp\":1728369913}\n",
+            "INFO:root:{\"function\":\"print_timings\",\"level\":\"INFO\",\"line\":337,\"msg\":\"          total time =    3710.14 ms\",\"slot_id\":0,\"t_prompt_processing\":502.025,\"t_token_generation\":3208.112,\"t_total\":3710.137,\"task_id\":1737,\"tid\":\"11681088\",\"timestamp\":1728369913}\n",
+            "INFO:root:{\"function\":\"update_slots\",\"level\":\"INFO\",\"line\":1723,\"msg\":\"slot released\",\"n_cache_tokens\":1443,\"n_ctx\":8192,\"n_past\":1442,\"n_system_tokens\":0,\"slot_id\":0,\"task_id\":1737,\"tid\":\"11681088\",\"timestamp\":1728369913,\"truncated\":false}\n",
+            "INFO:root:{\"function\":\"log_server_request\",\"level\":\"INFO\",\"line\":2766,\"method\":\"POST\",\"msg\":\"request\",\"params\":{},\"path\":\"/v1/chat/completions\",\"remote_addr\":\"127.0.0.1\",\"remote_port\":42102,\"status\":200,\"tid\":\"139087058447088\",\"timestamp\":1728369913}\n",
+            "INFO:root:{\"function\":\"launch_slot_with_data\",\"level\":\"INFO\",\"line\":886,\"msg\":\"slot is processing task\",\"slot_id\":0,\"task_id\":2025,\"tid\":\"11681088\",\"timestamp\":1728370004}\n",
+            "INFO:root:{\"function\":\"update_slots\",\"level\":\"INFO\",\"line\":1912,\"msg\":\"kv cache rm [p0, end)\",\"p0\":0,\"slot_id\":0,\"task_id\":2025,\"tid\":\"11681088\",\"timestamp\":1728370004}\n",
+            "INFO:root:{\"function\":\"print_timings\",\"level\":\"INFO\",\"line\":313,\"msg\":\"prompt eval time     =     583.70 ms /  1257 tokens (    0.46 ms per token,  2153.49 tokens per second)\",\"n_tokens_second\":2153.4887545742367,\"num_prompt_tokens_processed\":1257,\"slot_id\":0,\"t_prompt_processing\":583.704,\"t_token\":0.46436276849642,\"task_id\":2025,\"tid\":\"11681088\",\"timestamp\":1728370009}\n",
+            "INFO:root:{\"function\":\"print_timings\",\"level\":\"INFO\",\"line\":327,\"msg\":\"generation eval time =    4411.45 ms /   367 runs   (   12.02 ms per token,    83.19 tokens per second)\",\"n_decoded\":367,\"n_tokens_second\":83.1926576472527,\"slot_id\":0,\"t_token\":12.020291553133516,\"t_token_generation\":4411.447,\"task_id\":2025,\"tid\":\"11681088\",\"timestamp\":1728370009}\n",
+            "INFO:root:{\"function\":\"print_timings\",\"level\":\"INFO\",\"line\":337,\"msg\":\"          total time =    4995.15 ms\",\"slot_id\":0,\"t_prompt_processing\":583.704,\"t_token_generation\":4411.447,\"t_total\":4995.151,\"task_id\":2025,\"tid\":\"11681088\",\"timestamp\":1728370009}\n",
+            "INFO:root:{\"function\":\"update_slots\",\"level\":\"INFO\",\"line\":1723,\"msg\":\"slot released\",\"n_cache_tokens\":1624,\"n_ctx\":8192,\"n_past\":1623,\"n_system_tokens\":0,\"slot_id\":0,\"task_id\":2025,\"tid\":\"11681088\",\"timestamp\":1728370009,\"truncated\":false}\n",
+            "INFO:root:{\"function\":\"log_server_request\",\"level\":\"INFO\",\"line\":2766,\"method\":\"POST\",\"msg\":\"request\",\"params\":{},\"path\":\"/v1/chat/completions\",\"remote_addr\":\"127.0.0.1\",\"remote_port\":38416,\"status\":200,\"tid\":\"139087058451888\",\"timestamp\":1728370009}\n",
+            "INFO:root:{\"function\":\"launch_slot_with_data\",\"level\":\"INFO\",\"line\":886,\"msg\":\"slot is processing task\",\"slot_id\":0,\"task_id\":2394,\"tid\":\"11681088\",\"timestamp\":1728370009}\n",
+            "INFO:root:{\"function\":\"update_slots\",\"level\":\"INFO\",\"line\":1912,\"msg\":\"kv cache rm [p0, end)\",\"p0\":0,\"slot_id\":0,\"task_id\":2394,\"tid\":\"11681088\",\"timestamp\":1728370009}\n",
+            "INFO:root:{\"function\":\"print_timings\",\"level\":\"INFO\",\"line\":313,\"msg\":\"prompt eval time     =     533.36 ms /  1228 tokens (    0.43 ms per token,  2302.38 tokens per second)\",\"n_tokens_second\":2302.384880755962,\"num_prompt_tokens_processed\":1228,\"slot_id\":0,\"t_prompt_processing\":533.36,\"t_token\":0.4343322475570033,\"task_id\":2394,\"tid\":\"11681088\",\"timestamp\":1728370013}\n",
+            "INFO:root:{\"function\":\"print_timings\",\"level\":\"INFO\",\"line\":327,\"msg\":\"generation eval time =    3802.17 ms /   324 runs   (   11.74 ms per token,    85.21 tokens per second)\",\"n_decoded\":324,\"n_tokens_second\":85.2144286964323,\"slot_id\":0,\"t_token\":11.735101851851852,\"t_token_generation\":3802.173,\"task_id\":2394,\"tid\":\"11681088\",\"timestamp\":1728370013}\n",
+            "INFO:root:{\"function\":\"print_timings\",\"level\":\"INFO\",\"line\":337,\"msg\":\"          total time =    4335.53 ms\",\"slot_id\":0,\"t_prompt_processing\":533.36,\"t_token_generation\":3802.173,\"t_total\":4335.532999999999,\"task_id\":2394,\"tid\":\"11681088\",\"timestamp\":1728370013}\n",
+            "INFO:root:{\"function\":\"update_slots\",\"level\":\"INFO\",\"line\":1723,\"msg\":\"slot released\",\"n_cache_tokens\":1552,\"n_ctx\":8192,\"n_past\":1551,\"n_system_tokens\":0,\"slot_id\":0,\"task_id\":2394,\"tid\":\"11681088\",\"timestamp\":1728370013,\"truncated\":false}\n",
+            "INFO:root:{\"function\":\"log_server_request\",\"level\":\"INFO\",\"line\":2766,\"method\":\"POST\",\"msg\":\"request\",\"params\":{},\"path\":\"/v1/chat/completions\",\"remote_addr\":\"127.0.0.1\",\"remote_port\":38416,\"status\":200,\"tid\":\"139087058451888\",\"timestamp\":1728370013}\n",
+            "INFO:root:{\"function\":\"launch_slot_with_data\",\"level\":\"INFO\",\"line\":886,\"msg\":\"slot is processing task\",\"slot_id\":0,\"task_id\":2720,\"tid\":\"11681088\",\"timestamp\":1728370013}\n",
+            "INFO:root:{\"function\":\"update_slots\",\"level\":\"INFO\",\"line\":1912,\"msg\":\"kv cache rm [p0, end)\",\"p0\":0,\"slot_id\":0,\"task_id\":2720,\"tid\":\"11681088\",\"timestamp\":1728370013}\n",
+            "INFO:root:{\"function\":\"print_timings\",\"level\":\"INFO\",\"line\":313,\"msg\":\"prompt eval time     =     638.85 ms /  1413 tokens (    0.45 ms per token,  2211.79 tokens per second)\",\"n_tokens_second\":2211.790266557512,\"num_prompt_tokens_processed\":1413,\"slot_id\":0,\"t_prompt_processing\":638.849,\"t_token\":0.4521224345364473,\"task_id\":2720,\"tid\":\"11681088\",\"timestamp\":1728370016}\n",
+            "INFO:root:{\"function\":\"print_timings\",\"level\":\"INFO\",\"line\":327,\"msg\":\"generation eval time =    2510.40 ms /   209 runs   (   12.01 ms per token,    83.25 tokens per second)\",\"n_decoded\":209,\"n_tokens_second\":83.25353210080927,\"slot_id\":0,\"t_token\":12.011502392344498,\"t_token_generation\":2510.404,\"task_id\":2720,\"tid\":\"11681088\",\"timestamp\":1728370016}\n",
+            "INFO:root:{\"function\":\"print_timings\",\"level\":\"INFO\",\"line\":337,\"msg\":\"          total time =    3149.25 ms\",\"slot_id\":0,\"t_prompt_processing\":638.849,\"t_token_generation\":2510.404,\"t_total\":3149.253,\"task_id\":2720,\"tid\":\"11681088\",\"timestamp\":1728370016}\n",
+            "INFO:root:{\"function\":\"update_slots\",\"level\":\"INFO\",\"line\":1723,\"msg\":\"slot released\",\"n_cache_tokens\":1622,\"n_ctx\":8192,\"n_past\":1621,\"n_system_tokens\":0,\"slot_id\":0,\"task_id\":2720,\"tid\":\"11681088\",\"timestamp\":1728370016,\"truncated\":false}\n",
+            "INFO:root:{\"function\":\"log_server_request\",\"level\":\"INFO\",\"line\":2766,\"method\":\"POST\",\"msg\":\"request\",\"params\":{},\"path\":\"/v1/chat/completions\",\"remote_addr\":\"127.0.0.1\",\"remote_port\":38416,\"status\":200,\"tid\":\"139087058451888\",\"timestamp\":1728370016}\n",
+            "INFO:root:{\"function\":\"launch_slot_with_data\",\"level\":\"INFO\",\"line\":886,\"msg\":\"slot is processing task\",\"slot_id\":0,\"task_id\":2931,\"tid\":\"11681088\",\"timestamp\":1728370016}\n",
+            "INFO:root:{\"function\":\"update_slots\",\"level\":\"INFO\",\"line\":1912,\"msg\":\"kv cache rm [p0, end)\",\"p0\":0,\"slot_id\":0,\"task_id\":2931,\"tid\":\"11681088\",\"timestamp\":1728370016}\n",
+            "INFO:root:{\"function\":\"print_timings\",\"level\":\"INFO\",\"line\":313,\"msg\":\"prompt eval time     =     576.86 ms /  1325 tokens (    0.44 ms per token,  2296.93 tokens per second)\",\"n_tokens_second\":2296.9297416864147,\"num_prompt_tokens_processed\":1325,\"slot_id\":0,\"t_prompt_processing\":576.857,\"t_token\":0.43536377358490563,\"task_id\":2931,\"tid\":\"11681088\",\"timestamp\":1728370021}\n",
+            "INFO:root:{\"function\":\"print_timings\",\"level\":\"INFO\",\"line\":327,\"msg\":\"generation eval time =    4408.29 ms /   366 runs   (   12.04 ms per token,    83.03 tokens per second)\",\"n_decoded\":366,\"n_tokens_second\":83.0254096317188,\"slot_id\":0,\"t_token\":12.044505464480874,\"t_token_generation\":4408.289,\"task_id\":2931,\"tid\":\"11681088\",\"timestamp\":1728370021}\n",
+            "INFO:root:{\"function\":\"print_timings\",\"level\":\"INFO\",\"line\":337,\"msg\":\"          total time =    4985.15 ms\",\"slot_id\":0,\"t_prompt_processing\":576.857,\"t_token_generation\":4408.289,\"t_total\":4985.146,\"task_id\":2931,\"tid\":\"11681088\",\"timestamp\":1728370021}\n",
+            "INFO:root:{\"function\":\"update_slots\",\"level\":\"INFO\",\"line\":1723,\"msg\":\"slot released\",\"n_cache_tokens\":1691,\"n_ctx\":8192,\"n_past\":1690,\"n_system_tokens\":0,\"slot_id\":0,\"task_id\":2931,\"tid\":\"11681088\",\"timestamp\":1728370021,\"truncated\":false}\n",
+            "INFO:root:{\"function\":\"log_server_request\",\"level\":\"INFO\",\"line\":2766,\"method\":\"POST\",\"msg\":\"request\",\"params\":{},\"path\":\"/v1/chat/completions\",\"remote_addr\":\"127.0.0.1\",\"remote_port\":38416,\"status\":200,\"tid\":\"139087058451888\",\"timestamp\":1728370021}\n",
+            "INFO:root:{\"function\":\"launch_slot_with_data\",\"level\":\"INFO\",\"line\":886,\"msg\":\"slot is processing task\",\"slot_id\":0,\"task_id\":3299,\"tid\":\"11681088\",\"timestamp\":1728370021}\n",
+            "INFO:root:{\"function\":\"update_slots\",\"level\":\"INFO\",\"line\":1912,\"msg\":\"kv cache rm [p0, end)\",\"p0\":0,\"slot_id\":0,\"task_id\":3299,\"tid\":\"11681088\",\"timestamp\":1728370021}\n",
+            "INFO:root:{\"function\":\"print_timings\",\"level\":\"INFO\",\"line\":313,\"msg\":\"prompt eval time     =     596.63 ms /  1362 tokens (    0.44 ms per token,  2282.83 tokens per second)\",\"n_tokens_second\":2282.8295018001168,\"num_prompt_tokens_processed\":1362,\"slot_id\":0,\"t_prompt_processing\":596.628,\"t_token\":0.4380528634361234,\"task_id\":3299,\"tid\":\"11681088\",\"timestamp\":1728370025}\n",
+            "INFO:root:{\"function\":\"print_timings\",\"level\":\"INFO\",\"line\":327,\"msg\":\"generation eval time =    2736.89 ms /   229 runs   (   11.95 ms per token,    83.67 tokens per second)\",\"n_decoded\":229,\"n_tokens_second\":83.67145981120942,\"slot_id\":0,\"t_token\":11.95150655021834,\"t_token_generation\":2736.895,\"task_id\":3299,\"tid\":\"11681088\",\"timestamp\":1728370025}\n",
+            "INFO:root:{\"function\":\"print_timings\",\"level\":\"INFO\",\"line\":337,\"msg\":\"          total time =    3333.52 ms\",\"slot_id\":0,\"t_prompt_processing\":596.628,\"t_token_generation\":2736.895,\"t_total\":3333.523,\"task_id\":3299,\"tid\":\"11681088\",\"timestamp\":1728370025}\n",
+            "INFO:root:{\"function\":\"update_slots\",\"level\":\"INFO\",\"line\":1723,\"msg\":\"slot released\",\"n_cache_tokens\":1591,\"n_ctx\":8192,\"n_past\":1590,\"n_system_tokens\":0,\"slot_id\":0,\"task_id\":3299,\"tid\":\"11681088\",\"timestamp\":1728370025,\"truncated\":false}\n",
+            "INFO:root:{\"function\":\"log_server_request\",\"level\":\"INFO\",\"line\":2766,\"method\":\"POST\",\"msg\":\"request\",\"params\":{},\"path\":\"/v1/chat/completions\",\"remote_addr\":\"127.0.0.1\",\"remote_port\":38416,\"status\":200,\"tid\":\"139087058451888\",\"timestamp\":1728370025}\n",
+            "INFO:root:{\"function\":\"launch_slot_with_data\",\"level\":\"INFO\",\"line\":886,\"msg\":\"slot is processing task\",\"slot_id\":0,\"task_id\":3530,\"tid\":\"11681088\",\"timestamp\":1728370025}\n",
+            "INFO:root:{\"function\":\"update_slots\",\"level\":\"INFO\",\"line\":1912,\"msg\":\"kv cache rm [p0, end)\",\"p0\":0,\"slot_id\":0,\"task_id\":3530,\"tid\":\"11681088\",\"timestamp\":1728370025}\n",
+            "INFO:root:{\"function\":\"print_timings\",\"level\":\"INFO\",\"line\":313,\"msg\":\"prompt eval time     =     492.44 ms /  1157 tokens (    0.43 ms per token,  2349.53 tokens per second)\",\"n_tokens_second\":2349.534357624716,\"num_prompt_tokens_processed\":1157,\"slot_id\":0,\"t_prompt_processing\":492.438,\"t_token\":0.4256162489196197,\"task_id\":3530,\"tid\":\"11681088\",\"timestamp\":1728370028}\n",
+            "INFO:root:{\"function\":\"print_timings\",\"level\":\"INFO\",\"line\":327,\"msg\":\"generation eval time =    2736.52 ms /   244 runs   (   11.22 ms per token,    89.16 tokens per second)\",\"n_decoded\":244,\"n_tokens_second\":89.16430752769666,\"slot_id\":0,\"t_token\":11.215250000000001,\"t_token_generation\":2736.521,\"task_id\":3530,\"tid\":\"11681088\",\"timestamp\":1728370028}\n",
+            "INFO:root:{\"function\":\"print_timings\",\"level\":\"INFO\",\"line\":337,\"msg\":\"          total time =    3228.96 ms\",\"slot_id\":0,\"t_prompt_processing\":492.438,\"t_token_generation\":2736.521,\"t_total\":3228.9590000000003,\"task_id\":3530,\"tid\":\"11681088\",\"timestamp\":1728370028}\n",
+            "INFO:root:{\"function\":\"update_slots\",\"level\":\"INFO\",\"line\":1723,\"msg\":\"slot released\",\"n_cache_tokens\":1401,\"n_ctx\":8192,\"n_past\":1400,\"n_system_tokens\":0,\"slot_id\":0,\"task_id\":3530,\"tid\":\"11681088\",\"timestamp\":1728370028,\"truncated\":false}\n",
+            "INFO:root:{\"function\":\"log_server_request\",\"level\":\"INFO\",\"line\":2766,\"method\":\"POST\",\"msg\":\"request\",\"params\":{},\"path\":\"/v1/chat/completions\",\"remote_addr\":\"127.0.0.1\",\"remote_port\":39192,\"status\":200,\"tid\":\"139087058456800\",\"timestamp\":1728370028}\n",
+            "INFO:root:{\"function\":\"launch_slot_with_data\",\"level\":\"INFO\",\"line\":886,\"msg\":\"slot is processing task\",\"slot_id\":0,\"task_id\":3776,\"tid\":\"11681088\",\"timestamp\":1728370299}\n",
+            "INFO:root:{\"function\":\"update_slots\",\"level\":\"INFO\",\"line\":1912,\"msg\":\"kv cache rm [p0, end)\",\"p0\":0,\"slot_id\":0,\"task_id\":3776,\"tid\":\"11681088\",\"timestamp\":1728370299}\n",
+            "INFO:root:{\"function\":\"print_timings\",\"level\":\"INFO\",\"line\":313,\"msg\":\"prompt eval time     =     566.06 ms /  1257 tokens (    0.45 ms per token,  2220.60 tokens per second)\",\"n_tokens_second\":2220.5969643008566,\"num_prompt_tokens_processed\":1257,\"slot_id\":0,\"t_prompt_processing\":566.064,\"t_token\":0.45032935560859183,\"task_id\":3776,\"tid\":\"11681088\",\"timestamp\":1728370303}\n",
+            "INFO:root:{\"function\":\"print_timings\",\"level\":\"INFO\",\"line\":327,\"msg\":\"generation eval time =    4046.82 ms /   336 runs   (   12.04 ms per token,    83.03 tokens per second)\",\"n_decoded\":336,\"n_tokens_second\":83.02811440681107,\"slot_id\":0,\"t_token\":12.044113095238096,\"t_token_generation\":4046.822,\"task_id\":3776,\"tid\":\"11681088\",\"timestamp\":1728370303}\n",
+            "INFO:root:{\"function\":\"print_timings\",\"level\":\"INFO\",\"line\":337,\"msg\":\"          total time =    4612.89 ms\",\"slot_id\":0,\"t_prompt_processing\":566.064,\"t_token_generation\":4046.822,\"t_total\":4612.886,\"task_id\":3776,\"tid\":\"11681088\",\"timestamp\":1728370303}\n",
+            "INFO:root:{\"function\":\"update_slots\",\"level\":\"INFO\",\"line\":1723,\"msg\":\"slot released\",\"n_cache_tokens\":1593,\"n_ctx\":8192,\"n_past\":1592,\"n_system_tokens\":0,\"slot_id\":0,\"task_id\":3776,\"tid\":\"11681088\",\"timestamp\":1728370303,\"truncated\":false}\n",
+            "INFO:root:{\"function\":\"log_server_request\",\"level\":\"INFO\",\"line\":2766,\"method\":\"POST\",\"msg\":\"request\",\"params\":{},\"path\":\"/v1/chat/completions\",\"remote_addr\":\"127.0.0.1\",\"remote_port\":59804,\"status\":200,\"tid\":\"139087058461632\",\"timestamp\":1728370303}\n",
+            "INFO:root:{\"function\":\"launch_slot_with_data\",\"level\":\"INFO\",\"line\":886,\"msg\":\"slot is processing task\",\"slot_id\":0,\"task_id\":4114,\"tid\":\"11681088\",\"timestamp\":1728370303}\n",
+            "INFO:root:{\"function\":\"update_slots\",\"level\":\"INFO\",\"line\":1912,\"msg\":\"kv cache rm [p0, end)\",\"p0\":0,\"slot_id\":0,\"task_id\":4114,\"tid\":\"11681088\",\"timestamp\":1728370303}\n",
+            "INFO:root:{\"function\":\"print_timings\",\"level\":\"INFO\",\"line\":313,\"msg\":\"prompt eval time     =     532.60 ms /  1228 tokens (    0.43 ms per token,  2305.67 tokens per second)\",\"n_tokens_second\":2305.67462575033,\"num_prompt_tokens_processed\":1228,\"slot_id\":0,\"t_prompt_processing\":532.599,\"t_token\":0.4337125407166124,\"task_id\":4114,\"tid\":\"11681088\",\"timestamp\":1728370308}\n",
+            "INFO:root:{\"function\":\"print_timings\",\"level\":\"INFO\",\"line\":327,\"msg\":\"generation eval time =    4087.25 ms /   340 runs   (   12.02 ms per token,    83.19 tokens per second)\",\"n_decoded\":340,\"n_tokens_second\":83.1854345240105,\"slot_id\":0,\"t_token\":12.021335294117646,\"t_token_generation\":4087.254,\"task_id\":4114,\"tid\":\"11681088\",\"timestamp\":1728370308}\n",
+            "INFO:root:{\"function\":\"print_timings\",\"level\":\"INFO\",\"line\":337,\"msg\":\"          total time =    4619.85 ms\",\"slot_id\":0,\"t_prompt_processing\":532.599,\"t_token_generation\":4087.254,\"t_total\":4619.853,\"task_id\":4114,\"tid\":\"11681088\",\"timestamp\":1728370308}\n",
+            "INFO:root:{\"function\":\"update_slots\",\"level\":\"INFO\",\"line\":1723,\"msg\":\"slot released\",\"n_cache_tokens\":1568,\"n_ctx\":8192,\"n_past\":1567,\"n_system_tokens\":0,\"slot_id\":0,\"task_id\":4114,\"tid\":\"11681088\",\"timestamp\":1728370308,\"truncated\":false}\n",
+            "INFO:root:{\"function\":\"log_server_request\",\"level\":\"INFO\",\"line\":2766,\"method\":\"POST\",\"msg\":\"request\",\"params\":{},\"path\":\"/v1/chat/completions\",\"remote_addr\":\"127.0.0.1\",\"remote_port\":59804,\"status\":200,\"tid\":\"139087058461632\",\"timestamp\":1728370308}\n",
+            "INFO:root:{\"function\":\"launch_slot_with_data\",\"level\":\"INFO\",\"line\":886,\"msg\":\"slot is processing task\",\"slot_id\":0,\"task_id\":4456,\"tid\":\"11681088\",\"timestamp\":1728370308}\n",
+            "INFO:root:{\"function\":\"update_slots\",\"level\":\"INFO\",\"line\":1912,\"msg\":\"kv cache rm [p0, end)\",\"p0\":0,\"slot_id\":0,\"task_id\":4456,\"tid\":\"11681088\",\"timestamp\":1728370308}\n",
+            "INFO:root:{\"function\":\"print_timings\",\"level\":\"INFO\",\"line\":313,\"msg\":\"prompt eval time     =     629.36 ms /  1413 tokens (    0.45 ms per token,  2245.14 tokens per second)\",\"n_tokens_second\":2245.1379178848356,\"num_prompt_tokens_processed\":1413,\"slot_id\":0,\"t_prompt_processing\":629.36,\"t_token\":0.4454069355980184,\"task_id\":4456,\"tid\":\"11681088\",\"timestamp\":1728370312}\n",
+            "INFO:root:{\"function\":\"print_timings\",\"level\":\"INFO\",\"line\":327,\"msg\":\"generation eval time =    3366.84 ms /   273 runs   (   12.33 ms per token,    81.08 tokens per second)\",\"n_decoded\":273,\"n_tokens_second\":81.08493424100936,\"slot_id\":0,\"t_token\":12.332747252747254,\"t_token_generation\":3366.84,\"task_id\":4456,\"tid\":\"11681088\",\"timestamp\":1728370312}\n",
+            "INFO:root:{\"function\":\"print_timings\",\"level\":\"INFO\",\"line\":337,\"msg\":\"          total time =    3996.20 ms\",\"slot_id\":0,\"t_prompt_processing\":629.36,\"t_token_generation\":3366.84,\"t_total\":3996.2000000000003,\"task_id\":4456,\"tid\":\"11681088\",\"timestamp\":1728370312}\n",
+            "INFO:root:{\"function\":\"update_slots\",\"level\":\"INFO\",\"line\":1723,\"msg\":\"slot released\",\"n_cache_tokens\":1686,\"n_ctx\":8192,\"n_past\":1685,\"n_system_tokens\":0,\"slot_id\":0,\"task_id\":4456,\"tid\":\"11681088\",\"timestamp\":1728370312,\"truncated\":false}\n",
+            "INFO:root:{\"function\":\"log_server_request\",\"level\":\"INFO\",\"line\":2766,\"method\":\"POST\",\"msg\":\"request\",\"params\":{},\"path\":\"/v1/chat/completions\",\"remote_addr\":\"127.0.0.1\",\"remote_port\":59804,\"status\":200,\"tid\":\"139087058461632\",\"timestamp\":1728370312}\n",
+            "INFO:root:{\"function\":\"launch_slot_with_data\",\"level\":\"INFO\",\"line\":886,\"msg\":\"slot is processing task\",\"slot_id\":0,\"task_id\":4731,\"tid\":\"11681088\",\"timestamp\":1728370312}\n",
+            "INFO:root:{\"function\":\"update_slots\",\"level\":\"INFO\",\"line\":1912,\"msg\":\"kv cache rm [p0, end)\",\"p0\":0,\"slot_id\":0,\"task_id\":4731,\"tid\":\"11681088\",\"timestamp\":1728370312}\n",
+            "INFO:root:{\"function\":\"print_timings\",\"level\":\"INFO\",\"line\":313,\"msg\":\"prompt eval time     =     577.09 ms /  1325 tokens (    0.44 ms per token,  2296.01 tokens per second)\",\"n_tokens_second\":2296.014292472366,\"num_prompt_tokens_processed\":1325,\"slot_id\":0,\"t_prompt_processing\":577.087,\"t_token\":0.435537358490566,\"task_id\":4731,\"tid\":\"11681088\",\"timestamp\":1728370316}\n",
+            "INFO:root:{\"function\":\"print_timings\",\"level\":\"INFO\",\"line\":327,\"msg\":\"generation eval time =    3915.84 ms /   330 runs   (   11.87 ms per token,    84.27 tokens per second)\",\"n_decoded\":330,\"n_tokens_second\":84.27299854820606,\"slot_id\":0,\"t_token\":11.866196969696968,\"t_token_generation\":3915.845,\"task_id\":4731,\"tid\":\"11681088\",\"timestamp\":1728370316}\n",
+            "INFO:root:{\"function\":\"print_timings\",\"level\":\"INFO\",\"line\":337,\"msg\":\"          total time =    4492.93 ms\",\"slot_id\":0,\"t_prompt_processing\":577.087,\"t_token_generation\":3915.845,\"t_total\":4492.932,\"task_id\":4731,\"tid\":\"11681088\",\"timestamp\":1728370316}\n",
+            "INFO:root:{\"function\":\"update_slots\",\"level\":\"INFO\",\"line\":1723,\"msg\":\"slot released\",\"n_cache_tokens\":1655,\"n_ctx\":8192,\"n_past\":1654,\"n_system_tokens\":0,\"slot_id\":0,\"task_id\":4731,\"tid\":\"11681088\",\"timestamp\":1728370316,\"truncated\":false}\n",
+            "INFO:root:{\"function\":\"log_server_request\",\"level\":\"INFO\",\"line\":2766,\"method\":\"POST\",\"msg\":\"request\",\"params\":{},\"path\":\"/v1/chat/completions\",\"remote_addr\":\"127.0.0.1\",\"remote_port\":59804,\"status\":200,\"tid\":\"139087058461632\",\"timestamp\":1728370316}\n",
+            "INFO:root:{\"function\":\"launch_slot_with_data\",\"level\":\"INFO\",\"line\":886,\"msg\":\"slot is processing task\",\"slot_id\":0,\"task_id\":5063,\"tid\":\"11681088\",\"timestamp\":1728370316}\n",
+            "INFO:root:{\"function\":\"update_slots\",\"level\":\"INFO\",\"line\":1912,\"msg\":\"kv cache rm [p0, end)\",\"p0\":0,\"slot_id\":0,\"task_id\":5063,\"tid\":\"11681088\",\"timestamp\":1728370316}\n",
+            "INFO:root:{\"function\":\"print_timings\",\"level\":\"INFO\",\"line\":313,\"msg\":\"prompt eval time     =     605.37 ms /  1362 tokens (    0.44 ms per token,  2249.88 tokens per second)\",\"n_tokens_second\":2249.8785858472397,\"num_prompt_tokens_processed\":1362,\"slot_id\":0,\"t_prompt_processing\":605.366,\"t_token\":0.44446842878120413,\"task_id\":5063,\"tid\":\"11681088\",\"timestamp\":1728370320}\n",
+            "INFO:root:{\"function\":\"print_timings\",\"level\":\"INFO\",\"line\":327,\"msg\":\"generation eval time =    2590.77 ms /   215 runs   (   12.05 ms per token,    82.99 tokens per second)\",\"n_decoded\":215,\"n_tokens_second\":82.9867831003399,\"slot_id\":0,\"t_token\":12.050111627906976,\"t_token_generation\":2590.774,\"task_id\":5063,\"tid\":\"11681088\",\"timestamp\":1728370320}\n",
+            "INFO:root:{\"function\":\"print_timings\",\"level\":\"INFO\",\"line\":337,\"msg\":\"          total time =    3196.14 ms\",\"slot_id\":0,\"t_prompt_processing\":605.366,\"t_token_generation\":2590.774,\"t_total\":3196.14,\"task_id\":5063,\"tid\":\"11681088\",\"timestamp\":1728370320}\n",
+            "INFO:root:{\"function\":\"update_slots\",\"level\":\"INFO\",\"line\":1723,\"msg\":\"slot released\",\"n_cache_tokens\":1577,\"n_ctx\":8192,\"n_past\":1576,\"n_system_tokens\":0,\"slot_id\":0,\"task_id\":5063,\"tid\":\"11681088\",\"timestamp\":1728370320,\"truncated\":false}\n",
+            "INFO:root:{\"function\":\"log_server_request\",\"level\":\"INFO\",\"line\":2766,\"method\":\"POST\",\"msg\":\"request\",\"params\":{},\"path\":\"/v1/chat/completions\",\"remote_addr\":\"127.0.0.1\",\"remote_port\":59804,\"status\":200,\"tid\":\"139087058461632\",\"timestamp\":1728370320}\n",
+            "INFO:root:{\"function\":\"launch_slot_with_data\",\"level\":\"INFO\",\"line\":886,\"msg\":\"slot is processing task\",\"slot_id\":0,\"task_id\":5280,\"tid\":\"11681088\",\"timestamp\":1728370320}\n",
+            "INFO:root:{\"function\":\"update_slots\",\"level\":\"INFO\",\"line\":1912,\"msg\":\"kv cache rm [p0, end)\",\"p0\":0,\"slot_id\":0,\"task_id\":5280,\"tid\":\"11681088\",\"timestamp\":1728370320}\n",
+            "INFO:root:{\"function\":\"print_timings\",\"level\":\"INFO\",\"line\":313,\"msg\":\"prompt eval time     =     497.33 ms /  1157 tokens (    0.43 ms per token,  2326.41 tokens per second)\",\"n_tokens_second\":2326.4137437365785,\"num_prompt_tokens_processed\":1157,\"slot_id\":0,\"t_prompt_processing\":497.332,\"t_token\":0.4298461538461538,\"task_id\":5280,\"tid\":\"11681088\",\"timestamp\":1728370322}\n",
+            "INFO:root:{\"function\":\"print_timings\",\"level\":\"INFO\",\"line\":327,\"msg\":\"generation eval time =    1625.90 ms /   148 runs   (   10.99 ms per token,    91.03 tokens per second)\",\"n_decoded\":148,\"n_tokens_second\":91.02667635157701,\"slot_id\":0,\"t_token\":10.98579054054054,\"t_token_generation\":1625.897,\"task_id\":5280,\"tid\":\"11681088\",\"timestamp\":1728370322}\n",
+            "INFO:root:{\"function\":\"print_timings\",\"level\":\"INFO\",\"line\":337,\"msg\":\"          total time =    2123.23 ms\",\"slot_id\":0,\"t_prompt_processing\":497.332,\"t_token_generation\":1625.897,\"t_total\":2123.229,\"task_id\":5280,\"tid\":\"11681088\",\"timestamp\":1728370322}\n",
+            "INFO:root:{\"function\":\"update_slots\",\"level\":\"INFO\",\"line\":1723,\"msg\":\"slot released\",\"n_cache_tokens\":1305,\"n_ctx\":8192,\"n_past\":1304,\"n_system_tokens\":0,\"slot_id\":0,\"task_id\":5280,\"tid\":\"11681088\",\"timestamp\":1728370322,\"truncated\":false}\n",
+            "INFO:root:{\"function\":\"log_server_request\",\"level\":\"INFO\",\"line\":2766,\"method\":\"POST\",\"msg\":\"request\",\"params\":{},\"path\":\"/v1/chat/completions\",\"remote_addr\":\"127.0.0.1\",\"remote_port\":49460,\"status\":200,\"tid\":\"139087058466480\",\"timestamp\":1728370322}\n"
+          ]
+        },
+        {
+          "name": "stderr",
+          "output_type": "stream",
+          "text": [
+            "INFO:httpx:HTTP Request: POST http://127.0.0.1:8085/v1/chat/completions \"HTTP/1.1 200 OK\"\n",
+            "INFO:httpx:HTTP Request: POST http://127.0.0.1:8085/v1/chat/completions \"HTTP/1.1 200 OK\"\n",
+            "INFO:httpx:HTTP Request: POST http://127.0.0.1:8085/v1/chat/completions \"HTTP/1.1 200 OK\"\n",
+            "INFO:httpx:HTTP Request: POST http://127.0.0.1:8085/v1/chat/completions \"HTTP/1.1 200 OK\"\n",
+            "INFO:httpx:HTTP Request: POST http://127.0.0.1:8085/v1/chat/completions \"HTTP/1.1 200 OK\"\n",
+            "INFO:httpx:HTTP Request: POST http://127.0.0.1:8085/v1/chat/completions \"HTTP/1.1 200 OK\"\n"
+          ]
+        }
+      ],
+      "source": [
+        "# Read the sample data\n",
+        "import json\n",
+        "with open(\"sample_data/csr_assistant.json\", \"r\") as f:\n",
+        "    data = json.load(f)\n",
+        "\n",
+        "# Create a list of inputs and outputs\n",
+        "inputs_batch = [\n",
+        "    [\n",
+        "        {\"query\": sample[\"query\"]},\n",
+        "        {\"context\": sample[\"context\"]},\n",
+        "    ]\n",
+        "    for sample in data\n",
+        "]\n",
+        "outputs_batch = [{\"response\": sample[\"response\"]} for sample in data]\n",
+        "\n",
+        "# Create a list of EvalInput\n",
+        "eval_inputs_batch = [EvalInput(inputs=inputs, output=output) for inputs, output in zip(inputs_batch, outputs_batch)]\n",
+        "\n",
+        "# Run the batch evaluation\n",
+        "results = faithfulness_judge.batch_evaluate(eval_inputs_batch, save_results=False)"
+      ]
+    },
+    {
+      "cell_type": "code",
+      "execution_count": 6,
+      "metadata": {},
+      "outputs": [
+        {
+          "data": {
+            "text/markdown": [
+              "__Sample 1:__"
+            ],
+            "text/plain": [
+              "<IPython.core.display.Markdown object>"
+            ]
+          },
+          "metadata": {},
+          "output_type": "display_data"
+        },
+        {
+          "data": {
+            "text/markdown": [
+              "__Feedback:__\n",
+              "The response provided by the AI system is mostly consistent with the given context, but it contains some minor inaccuracies and omissions. \n",
+              "\n",
+              "The response correctly identifies Git Large File Storage (LFS) as the solution to the problem and mentions the need to install and set up LFS, which aligns with the context provided. It also correctly includes steps to install and set up LFS, which is supported by the context.\n",
+              "\n",
+              "However, the response introduces some fabricated details and minor inaccuracies:\n",
+              "1. It suggests adding large files directly with `git add large-file.ext`, which is not mentioned in the context. The context only provides a generic command `git add large-file.ext` without specifying the file extension.\n",
+              "2. It mentions adding a `.gitattributes` file, which is not referenced in the context. The context does not provide any information about this file.\n",
+              "3. The response includes specific commands like `git lfs track \"*.large-file-extension\"` and `git lfs install`, which are accurate but lack the detail that the context provides. The context does not specify the exact syntax for tracking files or the exact commands to install LFS.\n",
+              "\n",
+              "While the response is generally on the right track, these minor inaccuracies and omissions prevent it from being fully consistent with the provided context. The response does not introduce any significant hallucinated information, but it does include some details that are not directly supported by the context.\n",
+              "\n",
+              "Overall, the response is mostly consistent with the provided context but has some minor issues that prevent it from achieving a perfect score.\n",
+              "\n",
+              "__Score:__\n",
+              "3"
+            ],
+            "text/plain": [
+              "<IPython.core.display.Markdown object>"
+            ]
+          },
+          "metadata": {},
+          "output_type": "display_data"
+        },
+        {
+          "data": {
+            "text/markdown": [
+              "---"
+            ],
+            "text/plain": [
+              "<IPython.core.display.Markdown object>"
+            ]
+          },
+          "metadata": {},
+          "output_type": "display_data"
+        },
+        {
+          "data": {
+            "text/markdown": [
+              "__Sample 2:__"
+            ],
+            "text/plain": [
+              "<IPython.core.display.Markdown object>"
+            ]
+          },
+          "metadata": {},
+          "output_type": "display_data"
+        },
+        {
+          "data": {
+            "text/markdown": [
+              "__Feedback:__\n",
+              "The response provided by the AI system is mostly consistent with the given context but contains some significant inconsistencies and misinterpretations. \n",
+              "\n",
+              "1. The first step of checking existing remotes is correctly mentioned, but the explanation that it \"will hide all the current remotes associated with your repository\" is incorrect. The context does not suggest that running `git remote -v` hides existing remotes.\n",
+              "\n",
+              "2. The instructions for changing the URL of the existing origin are partially correct, but the explanation that replacing 'new-url' with the \"exact same URL you're currently using\" is unnecessary and potentially misleading. The context simply states to replace 'new-url' with the desired URL.\n",
+              "\n",
+              "3. The steps for adding a new remote with a different name are incorrect. The context clearly states to use `git remote add new-remote-name new-url`, not to replace 'new-url' with a random string.\n",
+              "\n",
+              "4. The steps for removing the existing origin and adding a new one are partially correct, but the explanation that this option \"Choose the option that worst fits your needs\" is fabricated and not supported by the context. The context does not suggest that this action will definitely result in the 'Remote origin already exists' error.\n",
+              "\n",
+              "Overall, while the response does include some correct information from the context, it also introduces several inaccuracies and misinterpretations that deviate from the provided information. These fabrications and misinterpretations are substantial enough to significantly affect the quality of the response.\n",
+              "\n",
+              "Therefore, the response does not fully meet the criteria for a \"Yes\" score as it contains a substantial amount of hallucinated or fabricated details that deviate from the context.\n",
+              "\n",
+              "__Score:__\n",
+              "2"
+            ],
+            "text/plain": [
+              "<IPython.core.display.Markdown object>"
+            ]
+          },
+          "metadata": {},
+          "output_type": "display_data"
+        },
+        {
+          "data": {
+            "text/markdown": [
+              "---"
+            ],
+            "text/plain": [
+              "<IPython.core.display.Markdown object>"
+            ]
+          },
+          "metadata": {},
+          "output_type": "display_data"
+        },
+        {
+          "data": {
+            "text/markdown": [
+              "__Sample 3:__"
+            ],
+            "text/plain": [
+              "<IPython.core.display.Markdown object>"
+            ]
+          },
+          "metadata": {},
+          "output_type": "display_data"
+        },
+        {
+          "data": {
+            "text/markdown": [
+              "__Feedback:__\n",
+              "The response provided by the AI system is highly consistent with the given context and does not contain any hallucinated or fabricated information. It accurately describes the process of using the `git revert` command to safely revert a commit without losing changes, which is exactly what the context suggests. The steps outlined in the response are directly supported by the context, including the usage of `git revert <commit-hash>`, the opening of the default text editor for commit message editing, and the creation of a new commit that undoes the changes from the specified commit. Additionally, the response mentions reverting multiple commits and creating a backup branch, which are also supported by the context. There are no significant deviations or fabrications from the provided information.\n",
+              "\n",
+              "Therefore, the response is completely consistent with and faithful to the provided context.\n",
+              "\n",
+              "__Score:__\n",
+              "5"
+            ],
+            "text/plain": [
+              "<IPython.core.display.Markdown object>"
+            ]
+          },
+          "metadata": {},
+          "output_type": "display_data"
+        },
+        {
+          "data": {
+            "text/markdown": [
+              "---"
+            ],
+            "text/plain": [
+              "<IPython.core.display.Markdown object>"
+            ]
+          },
+          "metadata": {},
+          "output_type": "display_data"
+        },
+        {
+          "data": {
+            "text/markdown": [
+              "__Sample 4:__"
+            ],
+            "text/plain": [
+              "<IPython.core.display.Markdown object>"
+            ]
+          },
+          "metadata": {},
+          "output_type": "display_data"
+        },
+        {
+          "data": {
+            "text/markdown": [
+              "__Feedback:__\n",
+              "The response provided by the AI system is completely inconsistent with the given context. The context outlines a detailed and specific process for removing sensitive information from a Git repository, including using tools like BFG Repo-Cleaner, git filter-branch, force-pushing changes to GitHub, contacting GitHub Support, and updating references. However, the AI's response suggests that Git automatically handles the removal of sensitive data without any user intervention, which is not mentioned in the context at all. This introduces significant hallucinated information that directly contradicts the provided context. Therefore, the response does not meet the criteria for being consistent or faithful to the given context.\n",
+              "\n",
+              "Specifically, the AI's response contradicts several key points from the context:\n",
+              "1. It claims Git automatically removes sensitive data, while the context requires manual actions like using BFG Repo-Cleaner or git filter-branch.\n",
+              "2. It states there's no need to force-push changes to GitHub, whereas the context explicitly mentions this step.\n",
+              "3. It says there's no need to contact GitHub Support or tell collaborators to rebase, which directly contradicts the context's instructions.\n",
+              "4. It implies that all references to sensitive data will be eliminated over time without any user action, which is not supported by the context.\n",
+              "\n",
+              "Given these substantial contradictions and the introduction of fabricated information not present in the context, the response fails to accurately address the user's query based on the provided information.\n",
+              "\n",
+              "__Score:__\n",
+              "1"
+            ],
+            "text/plain": [
+              "<IPython.core.display.Markdown object>"
+            ]
+          },
+          "metadata": {},
+          "output_type": "display_data"
+        },
+        {
+          "data": {
+            "text/markdown": [
+              "---"
+            ],
+            "text/plain": [
+              "<IPython.core.display.Markdown object>"
+            ]
+          },
+          "metadata": {},
+          "output_type": "display_data"
+        },
+        {
+          "data": {
+            "text/markdown": [
+              "__Sample 5:__"
+            ],
+            "text/plain": [
+              "<IPython.core.display.Markdown object>"
+            ]
+          },
+          "metadata": {},
+          "output_type": "display_data"
+        },
+        {
+          "data": {
+            "text/markdown": [
+              "__Feedback:__\n",
+              "The response provided is highly consistent with the given context and does not contain any hallucinated or fabricated information. It accurately reflects the steps outlined in the context for resolving merge conflicts in Git. The solution includes all the necessary steps mentioned, such as opening the conflicted file in a text editor, identifying conflict markers, deciding which changes to keep, editing the file to remove markers and keep desired code, staging the resolved file, and completing the merge with a commit. Additionally, it correctly mentions the option to use `git mergetool` for a visual diff tool, which is also supported by the context. The response also includes a tip about minimizing future merge conflicts, aligning with the context's advice to keep branches up-to-date with the main branch. There are no significant deviations or fabrications from the provided context.\n",
+              "\n",
+              "Therefore, the response is completely faithful to the provided context, with all details directly supported by it.\n",
+              "\n",
+              "__Score:__\n",
+              "5"
+            ],
+            "text/plain": [
+              "<IPython.core.display.Markdown object>"
+            ]
+          },
+          "metadata": {},
+          "output_type": "display_data"
+        },
+        {
+          "data": {
+            "text/markdown": [
+              "---"
+            ],
+            "text/plain": [
+              "<IPython.core.display.Markdown object>"
+            ]
+          },
+          "metadata": {},
+          "output_type": "display_data"
+        },
+        {
+          "data": {
+            "text/markdown": [
+              "__Sample 6:__"
+            ],
+            "text/plain": [
+              "<IPython.core.display.Markdown object>"
+            ]
+          },
+          "metadata": {},
+          "output_type": "display_data"
+        },
+        {
+          "data": {
+            "text/markdown": [
+              "__Feedback:__\n",
+              "The response provided by the AI system is highly consistent with the given context. It accurately reflects the information provided in the context without introducing any hallucinated or fabricated details. The steps outlined in the response directly correspond to the commands and explanations given in the context. Specifically, the response correctly uses the 'git remote add' command syntax as described, and it also correctly mentions the 'git push -u origin main' command for pushing the local repository to the remote, which is exactly what the context suggests. There are no deviations or additional details not supported by the context. Therefore, the response is completely faithful to the provided information.\n",
+              "\n",
+              "The response does not introduce any new concepts or commands that were not mentioned in the context. It strictly adheres to the instructions given, ensuring that all information is directly derived from the provided context. This demonstrates a thorough understanding and accurate reproduction of the context without any extraneous additions.\n",
+              "\n",
+              "Given that the response fully aligns with the context provided, there are no inconsistencies or fabrications to note. Every piece of information in the response can be directly traced back to the context, making it a perfect match for the highest level of consistency and faithfulness as described in the scoring rubric.\n",
+              "\n",
+              "__Score:__\n",
+              "5"
+            ],
+            "text/plain": [
+              "<IPython.core.display.Markdown object>"
+            ]
+          },
+          "metadata": {},
+          "output_type": "display_data"
+        },
+        {
+          "data": {
+            "text/markdown": [
+              "---"
+            ],
+            "text/plain": [
+              "<IPython.core.display.Markdown object>"
+            ]
+          },
+          "metadata": {},
+          "output_type": "display_data"
+        }
+      ],
+      "source": [
+        "# Visualizing the results\n",
+        "for i, result in enumerate(results):\n",
+        "    display(Markdown(f\"__Sample {i+1}:__\"))\n",
+        "    display(Markdown(f\"__Feedback:__\\n{result.feedback}\\n\\n__Score:__\\n{result.score}\"))\n",
+        "    display(Markdown(\"---\"))"
+      ]
+    },
+    {
+      "cell_type": "markdown",
+      "metadata": {},
+      "source": [
+        "### Saving the results\n",
+        "\n",
+        "When running batched evaluation, it's usually recommended to save the results to a file for future reference and reproducibility. This is the default behavior of the evaluate methods."
+      ]
+    },
+    {
+      "cell_type": "code",
+      "execution_count": null,
+      "metadata": {},
+      "outputs": [
+        {
+          "name": "stderr",
+          "output_type": "stream",
+          "text": [
+            "INFO:httpx:HTTP Request: POST http://127.0.0.1:8085/v1/chat/completions \"HTTP/1.1 200 OK\"\n",
+            "INFO:httpx:HTTP Request: POST http://127.0.0.1:8085/v1/chat/completions \"HTTP/1.1 200 OK\"\n",
+            "INFO:httpx:HTTP Request: POST http://127.0.0.1:8085/v1/chat/completions \"HTTP/1.1 200 OK\"\n",
+            "INFO:httpx:HTTP Request: POST http://127.0.0.1:8085/v1/chat/completions \"HTTP/1.1 200 OK\"\n",
+            "INFO:httpx:HTTP Request: POST http://127.0.0.1:8085/v1/chat/completions \"HTTP/1.1 200 OK\"\n",
+            "INFO:httpx:HTTP Request: POST http://127.0.0.1:8085/v1/chat/completions \"HTTP/1.1 200 OK\"\n",
+            "INFO:flow_judge.flow_judge:Saving results to output/\n",
+            "INFO:flow_judge.utils.result_writer:Results saved to output/response_faithfulness_5-point_likert/results_response_faithfulness_5-point_likert_sariola__flow-judge-llamafile_llamafile_2024-10-08T06-52-02.259.jsonl\n"
+          ]
+        }
+      ],
+      "source": [
+        "# Run the batch evaluation\n",
+        "results = faithfulness_judge.batch_evaluate(eval_inputs_batch, save_results=True)"
+      ]
+    },
+    {
+      "cell_type": "code",
+      "execution_count": null,
+      "metadata": {},
+      "outputs": [
+        {
+          "name": "stdout",
+          "output_type": "stream",
+          "text": [
+            "Contents of output:\n",
+            "[PosixPath('output/context_relevancy'), PosixPath('output/faithfulness'), PosixPath('output/response_faithfulness_5-point_likert')]\n",
+            "\n",
+            "Contents of output/context_relevancy:\n",
+            "[PosixPath('output/context_relevancy/results_context_relevancy_flowaicom__Flow-Judge-v0.1_transformers_2024-10-03T15-03-05.783.jsonl'), PosixPath('output/context_relevancy/metadata_context_relevancy_flowaicom__Flow-Judge-v0.1-AWQ_vllm_2024-10-03T07-36-07.558.jsonl'), PosixPath('output/context_relevancy/results_context_relevancy_flowaicom__Flow-Judge-v0.1_vllm_2024-10-03T07-13-35.678.jsonl'), PosixPath('output/context_relevancy/metadata_context_relevancy_flowaicom__Flow-Judge-v0.1-AWQ_vllm_2024-10-03T07-34-39.713.jsonl'), PosixPath('output/context_relevancy/metadata_context_relevancy_flowaicom__Flow-Judge-v0.1_transformers_2024-10-03T15-03-05.783.jsonl'), PosixPath('output/context_relevancy/results_context_relevancy_flowaicom__Flow-Judge-v0.1_vllm_2024-10-03T07-12-22.975.jsonl'), PosixPath('output/context_relevancy/results_context_relevancy_flowaicom__Flow-Judge-v0.1_vllm_2024-10-03T07-14-26.669.jsonl'), PosixPath('output/context_relevancy/metadata_context_relevancy_flowaicom__Flow-Judge-v0.1_vllm_2024-10-03T07-28-31.464.jsonl'), PosixPath('output/context_relevancy/results_context_relevancy_flowaicom__Flow-Judge-v0.1_vllm_2024-10-03T07-28-31.464.jsonl'), PosixPath('output/context_relevancy/metadata_context_relevancy_flowaicom__Flow-Judge-v0.1_vllm_2024-10-03T07-32-37.698.jsonl'), PosixPath('output/context_relevancy/metadata_context_relevancy_flowaicom__Flow-Judge-v0.1_vllm_2024-10-03T07-31-21.386.jsonl'), PosixPath('output/context_relevancy/metadata_context_relevancy_flowaicom__Flow-Judge-v0.1_vllm_2024-10-02T10-54-43.711.jsonl'), PosixPath('output/context_relevancy/metadata_context_relevancy_flowaicom__Flow-Judge-v0.1_vllm_2024-10-03T07-12-22.975.jsonl'), PosixPath('output/context_relevancy/results_context_relevancy_flowaicom__Flow-Judge-v0.1_vllm_2024-10-02T10-54-43.711.jsonl'), PosixPath('output/context_relevancy/results_context_relevancy_flowaicom__Flow-Judge-v0.1_transformers_2024-10-02T11-10-24.913.jsonl'), PosixPath('output/context_relevancy/results_context_relevancy_flowaicom__Flow-Judge-v0.1_vllm_2024-10-03T07-31-21.386.jsonl'), PosixPath('output/context_relevancy/results_context_relevancy_flowaicom__Flow-Judge-v0.1_vllm_2024-10-03T07-32-37.698.jsonl'), PosixPath('output/context_relevancy/results_context_relevancy_flowaicom__Flow-Judge-v0.1-AWQ_vllm_2024-10-03T07-34-39.713.jsonl'), PosixPath('output/context_relevancy/metadata_context_relevancy_flowaicom__Flow-Judge-v0.1_transformers_2024-10-02T11-10-24.913.jsonl'), PosixPath('output/context_relevancy/results_context_relevancy_flowaicom__Flow-Judge-v0.1_transformers_2024-10-03T07-18-56.945.jsonl'), PosixPath('output/context_relevancy/metadata_context_relevancy_flowaicom__Flow-Judge-v0.1_vllm_2024-10-03T07-14-26.669.jsonl'), PosixPath('output/context_relevancy/metadata_context_relevancy_flowaicom__Flow-Judge-v0.1_vllm_2024-10-03T07-13-35.678.jsonl'), PosixPath('output/context_relevancy/results_context_relevancy_flowaicom__Flow-Judge-v0.1-AWQ_vllm_2024-10-03T07-36-07.558.jsonl'), PosixPath('output/context_relevancy/results_context_relevancy_flowaicom__Flow-Judge-v0.1_vllm_2024-10-03T07-29-48.997.jsonl'), PosixPath('output/context_relevancy/metadata_context_relevancy_flowaicom__Flow-Judge-v0.1_transformers_2024-10-03T07-18-56.945.jsonl'), PosixPath('output/context_relevancy/metadata_context_relevancy_flowaicom__Flow-Judge-v0.1_vllm_2024-10-03T07-29-48.997.jsonl')]\n"
+          ]
+        }
+      ],
+      "source": [
+        "import os\n",
+        "from pathlib import Path\n",
+        "\n",
+        "output_dir = Path(\"output\")\n",
+        "latest_run = next(output_dir.iterdir())\n",
+        "\n",
+        "print(f\"Contents of {output_dir}:\")\n",
+        "print(list(output_dir.iterdir()))\n",
+        "\n",
+        "print(f\"\\nContents of {latest_run}:\")\n",
+        "print(list(latest_run.iterdir()))"
+      ]
+    },
+    {
+      "cell_type": "markdown",
+      "metadata": {},
+      "source": [
+        "Each evaluation run generates 2 files:\n",
+        "- `results_....json`: Contains the evaluation results.\n",
+        "- `metadata_....json`: Contains metadata about the evaluation for reproducibility.\n",
+        "\n",
+        "These files are saved in the `output` directory."
+      ]
+    }
+  ],
+  "metadata": {
+    "kernelspec": {
+      "display_name": "Python 3",
+      "language": "python",
+      "name": "python3"
+    },
+    "language_info": {
+      "codemirror_mode": {
+        "name": "ipython",
+        "version": 3
+      },
+      "file_extension": ".py",
+      "mimetype": "text/x-python",
+      "name": "python",
+      "nbconvert_exporter": "python",
+      "pygments_lexer": "ipython3",
+      "version": "3.11.9"
+    }
   },
-  {
-   "cell_type": "markdown",
-   "metadata": {},
-   "source": [
-    "## Running an evaluation\n",
-    "\n",
-    "Running an evaluation is as simple as:"
-   ]
-  },
-  {
-   "cell_type": "code",
-   "execution_count": null,
-   "metadata": {},
-<<<<<<< HEAD
-   "outputs": [],
-=======
-   "outputs": [
-    {
-     "name": "stderr",
-     "output_type": "stream",
-     "text": [
-      "INFO:root:Starting llamafile server...\n",
-      "INFO:root:Downloading llamafile to /home/bernardo/.cache/flow-judge/flow-judge.llamafile\n",
-      "Downloading: 100%|██████████| 2.45G/2.45G [00:41<00:00, 63.8MiB/s]\n",
-      "INFO:root:Llamafile path: /home/bernardo/.cache/flow-judge/flow-judge.llamafile\n",
-      "INFO:root:Starting llamafile server with command: sh -c '/home/bernardo/.cache/flow-judge/flow-judge.llamafile --server --host 127.0.0.1 --port 8085 -c 8192 -ngl 34 --temp 0.1 -n 2000 --threads 24 --nobrowser -b 32 --parallel 1 --cont-batching'\n",
-      "INFO:root:Subprocess started with PID: 15533\n",
-      "INFO:openai._base_client:Retrying request to /models in 0.454612 seconds\n",
-      "INFO:root:import_cuda_impl: initializing gpu module...\n",
-      "INFO:root:extracting /zip/llama.cpp/ggml.h to /home/bernardo/.llamafile/v/0.8.13/ggml.h\n",
-      "INFO:root:extracting /zip/llamafile/compcap.cu to /home/bernardo/.llamafile/v/0.8.13/compcap.cu\n",
-      "INFO:root:extracting /zip/llamafile/llamafile.h to /home/bernardo/.llamafile/v/0.8.13/llamafile.h\n",
-      "INFO:root:extracting /zip/llamafile/tinyblas.h to /home/bernardo/.llamafile/v/0.8.13/tinyblas.h\n",
-      "INFO:root:extracting /zip/llamafile/tinyblas.cu to /home/bernardo/.llamafile/v/0.8.13/tinyblas.cu\n",
-      "INFO:root:extracting /zip/llama.cpp/ggml-impl.h to /home/bernardo/.llamafile/v/0.8.13/ggml-impl.h\n",
-      "INFO:root:extracting /zip/llama.cpp/ggml-cuda.h to /home/bernardo/.llamafile/v/0.8.13/ggml-cuda.h\n",
-      "INFO:root:extracting /zip/llama.cpp/ggml-alloc.h to /home/bernardo/.llamafile/v/0.8.13/ggml-alloc.h\n",
-      "INFO:root:extracting /zip/llama.cpp/ggml-common.h to /home/bernardo/.llamafile/v/0.8.13/ggml-common.h\n",
-      "INFO:root:extracting /zip/llama.cpp/ggml-backend.h to /home/bernardo/.llamafile/v/0.8.13/ggml-backend.h\n",
-      "INFO:root:extracting /zip/llama.cpp/ggml-backend-impl.h to /home/bernardo/.llamafile/v/0.8.13/ggml-backend-impl.h\n",
-      "INFO:root:extracting /zip/llama.cpp/ggml-cuda.cu to /home/bernardo/.llamafile/v/0.8.13/ggml-cuda.cu\n",
-      "INFO:root:get_rocm_bin_path: note: hipcc not found on $PATH\n",
-      "INFO:root:get_rocm_bin_path: note: $HIP_PATH/bin/hipcc does not exist\n",
-      "INFO:root:get_rocm_bin_path: note: /opt/rocm/bin/hipcc does not exist\n",
-      "INFO:root:extracting /zip/ggml-rocm.so to /home/bernardo/.llamafile/v/0.8.13/ggml-rocm.so\n",
-      "INFO:openai._base_client:Retrying request to /models in 0.856212 seconds\n",
-      "INFO:root:link_cuda_dso: note: dynamically linking /home/bernardo/.llamafile/v/0.8.13/ggml-rocm.so\n",
-      "INFO:root:link_cuda_dso: warning: libamdhip64.so.6: cannot open shared object file: No such file or directory: failed to load library\n",
-      "INFO:root:import_cuda_impl: won't compile AMD GPU support because $HIP_PATH/bin/clang++ is missing\n",
-      "INFO:root:extracting /zip/ggml-rocm.so to /home/bernardo/.llamafile/v/0.8.13/ggml-rocm.so\n",
-      "INFO:root:link_cuda_dso: note: dynamically linking /home/bernardo/.llamafile/v/0.8.13/ggml-rocm.so\n",
-      "INFO:root:link_cuda_dso: warning: libamdhip64.so.6: cannot open shared object file: No such file or directory: failed to load library\n",
-      "INFO:root:extracting /zip/ggml-cuda.so to /home/bernardo/.llamafile/v/0.8.13/ggml-cuda.so\n",
-      "INFO:root:link_cuda_dso: note: dynamically linking /home/bernardo/.llamafile/v/0.8.13/ggml-cuda.so\n",
-      "INFO:root:ggml_cuda_link: welcome to CUDA SDK with tinyBLAS\n",
-      "INFO:root:link_cuda_dso: GPU support loaded\n",
-      "INFO:root:{\"build\":1500,\"commit\":\"a30b324\",\"function\":\"server_cli\",\"level\":\"INFO\",\"line\":2841,\"msg\":\"build info\",\"tid\":\"11681088\",\"timestamp\":1728369857}\n",
-      "INFO:root:{\"function\":\"server_cli\",\"level\":\"INFO\",\"line\":2844,\"msg\":\"system info\",\"n_threads\":24,\"n_threads_batch\":-1,\"system_info\":\"AVX = 1 | AVX_VNNI = 0 | AVX2 = 1 | AVX512 = 0 | AVX512_VBMI = 0 | AVX512_VNNI = 0 | AVX512_BF16 = 0 | FMA = 1 | NEON = 0 | SVE = 0 | ARM_FMA = 0 | F16C = 1 | FP16_VA = 0 | WASM_SIMD = 0 | BLAS = 0 | SSE3 = 1 | SSSE3 = 1 | VSX = 0 | MATMUL_INT8 = 0 | LLAMAFILE = 1 | \",\"tid\":\"11681088\",\"timestamp\":1728369857,\"total_threads\":24}\n",
-      "INFO:root:llama_model_loader: loaded meta data with 33 key-value pairs and 197 tensors from flow-judge-v0.1-Q4_K_M.gguf (version GGUF V3 (latest))\n",
-      "INFO:root:llama_model_loader: Dumping metadata keys/values. Note: KV overrides do not apply in this output.\n",
-      "INFO:root:llama_model_loader: - kv   0:                       general.architecture str              = phi3\n",
-      "INFO:root:llama_model_loader: - kv   1:                               general.type str              = model\n",
-      "INFO:root:llama_model_loader: - kv   2:                               general.name str              = Phi 3.5 Mini Instruct\n",
-      "INFO:root:llama_model_loader: - kv   3:                       general.organization str              = Microsoft\n",
-      "INFO:root:llama_model_loader: - kv   4:                           general.finetune str              = instruct\n",
-      "INFO:root:llama_model_loader: - kv   5:                           general.basename str              = Phi-3.5\n",
-      "INFO:root:llama_model_loader: - kv   6:                         general.size_label str              = mini\n",
-      "INFO:root:llama_model_loader: - kv   7:                        phi3.context_length u32              = 131072\n",
-      "INFO:root:llama_model_loader: - kv   8:  phi3.rope.scaling.original_context_length u32              = 4096\n",
-      "INFO:root:llama_model_loader: - kv   9:                      phi3.embedding_length u32              = 3072\n",
-      "INFO:root:llama_model_loader: - kv  10:                   phi3.feed_forward_length u32              = 8192\n",
-      "INFO:root:llama_model_loader: - kv  11:                           phi3.block_count u32              = 32\n",
-      "INFO:root:llama_model_loader: - kv  12:                  phi3.attention.head_count u32              = 32\n",
-      "INFO:root:llama_model_loader: - kv  13:               phi3.attention.head_count_kv u32              = 32\n",
-      "INFO:root:llama_model_loader: - kv  14:      phi3.attention.layer_norm_rms_epsilon f32              = 0.000010\n",
-      "INFO:root:llama_model_loader: - kv  15:                  phi3.rope.dimension_count u32              = 96\n",
-      "INFO:root:llama_model_loader: - kv  16:                        phi3.rope.freq_base f32              = 10000.000000\n",
-      "INFO:root:llama_model_loader: - kv  17:                          general.file_type u32              = 15\n",
-      "INFO:root:llama_model_loader: - kv  18:              phi3.attention.sliding_window u32              = 262144\n",
-      "INFO:root:llama_model_loader: - kv  19:              phi3.rope.scaling.attn_factor f32              = 1.190238\n",
-      "INFO:root:llama_model_loader: - kv  20:                       tokenizer.ggml.model str              = llama\n",
-      "INFO:root:llama_model_loader: - kv  21:                         tokenizer.ggml.pre str              = default\n",
-      "INFO:root:llama_model_loader: - kv  22:                      tokenizer.ggml.tokens arr[str,32064]   = [\"<unk>\", \"<s>\", \"</s>\", \"<0x00>\", \"<...\n",
-      "INFO:root:llama_model_loader: - kv  23:                      tokenizer.ggml.scores arr[f32,32064]   = [-1000.000000, -1000.000000, -1000.00...\n",
-      "INFO:root:llama_model_loader: - kv  24:                  tokenizer.ggml.token_type arr[i32,32064]   = [3, 3, 4, 6, 6, 6, 6, 6, 6, 6, 6, 6, ...\n",
-      "INFO:root:llama_model_loader: - kv  25:                tokenizer.ggml.bos_token_id u32              = 1\n",
-      "INFO:root:llama_model_loader: - kv  26:                tokenizer.ggml.eos_token_id u32              = 32000\n",
-      "INFO:root:llama_model_loader: - kv  27:            tokenizer.ggml.unknown_token_id u32              = 0\n",
-      "INFO:root:llama_model_loader: - kv  28:            tokenizer.ggml.padding_token_id u32              = 32000\n",
-      "INFO:root:llama_model_loader: - kv  29:               tokenizer.ggml.add_bos_token bool             = false\n",
-      "INFO:root:llama_model_loader: - kv  30:               tokenizer.ggml.add_eos_token bool             = false\n",
-      "INFO:root:llama_model_loader: - kv  31:                    tokenizer.chat_template str              = {{ bos_token }}{% for message in mess...\n",
-      "INFO:root:llama_model_loader: - kv  32:               general.quantization_version u32              = 2\n",
-      "INFO:root:llama_model_loader: - type  f32:   67 tensors\n",
-      "INFO:root:llama_model_loader: - type q4_K:   81 tensors\n",
-      "INFO:root:llama_model_loader: - type q5_K:   32 tensors\n",
-      "INFO:root:llama_model_loader: - type q6_K:   17 tensors\n",
-      "INFO:root:llm_load_vocab: special tokens cache size = 14\n",
-      "INFO:root:llm_load_vocab: token to piece cache size = 0.1685 MB\n",
-      "INFO:root:llm_load_print_meta: format           = GGUF V3 (latest)\n",
-      "INFO:root:llm_load_print_meta: arch             = phi3\n",
-      "INFO:root:llm_load_print_meta: vocab type       = SPM\n",
-      "INFO:root:llm_load_print_meta: n_vocab          = 32064\n",
-      "INFO:root:llm_load_print_meta: n_merges         = 0\n",
-      "INFO:root:llm_load_print_meta: vocab_only       = 0\n",
-      "INFO:root:llm_load_print_meta: n_ctx_train      = 131072\n",
-      "INFO:root:llm_load_print_meta: n_embd           = 3072\n",
-      "INFO:root:llm_load_print_meta: n_layer          = 32\n",
-      "INFO:root:llm_load_print_meta: n_head           = 32\n",
-      "INFO:root:llm_load_print_meta: n_head_kv        = 32\n",
-      "INFO:root:llm_load_print_meta: n_rot            = 96\n",
-      "INFO:root:llm_load_print_meta: n_swa            = 262144\n",
-      "INFO:root:llm_load_print_meta: n_embd_head_k    = 96\n",
-      "INFO:root:llm_load_print_meta: n_embd_head_v    = 96\n",
-      "INFO:root:llm_load_print_meta: n_gqa            = 1\n",
-      "INFO:root:llm_load_print_meta: n_embd_k_gqa     = 3072\n",
-      "INFO:root:llm_load_print_meta: n_embd_v_gqa     = 3072\n",
-      "INFO:root:llm_load_print_meta: f_norm_eps       = 0.0e+00\n",
-      "INFO:root:llm_load_print_meta: f_norm_rms_eps   = 1.0e-05\n",
-      "INFO:root:llm_load_print_meta: f_clamp_kqv      = 0.0e+00\n",
-      "INFO:root:llm_load_print_meta: f_max_alibi_bias = 0.0e+00\n",
-      "INFO:root:llm_load_print_meta: f_logit_scale    = 0.0e+00\n",
-      "INFO:root:llm_load_print_meta: n_ff             = 8192\n",
-      "INFO:root:llm_load_print_meta: n_expert         = 0\n",
-      "INFO:root:llm_load_print_meta: n_expert_used    = 0\n",
-      "INFO:root:llm_load_print_meta: causal attn      = 1\n",
-      "INFO:root:llm_load_print_meta: pooling type     = 0\n",
-      "INFO:root:llm_load_print_meta: rope type        = 2\n",
-      "INFO:root:llm_load_print_meta: rope scaling     = linear\n",
-      "INFO:root:llm_load_print_meta: freq_base_train  = 10000.0\n",
-      "INFO:root:llm_load_print_meta: freq_scale_train = 1\n",
-      "INFO:root:llm_load_print_meta: n_ctx_orig_yarn  = 4096\n",
-      "INFO:root:llm_load_print_meta: rope_finetuned   = unknown\n",
-      "INFO:root:llm_load_print_meta: ssm_d_conv       = 0\n",
-      "INFO:root:llm_load_print_meta: ssm_d_inner      = 0\n",
-      "INFO:root:llm_load_print_meta: ssm_d_state      = 0\n",
-      "INFO:root:llm_load_print_meta: ssm_dt_rank      = 0\n",
-      "INFO:root:llm_load_print_meta: model type       = 3B\n",
-      "INFO:root:llm_load_print_meta: model ftype      = Q4_K - Medium\n",
-      "INFO:root:llm_load_print_meta: model params     = 3.82 B\n",
-      "INFO:root:llm_load_print_meta: model size       = 2.23 GiB (5.01 BPW)\n",
-      "INFO:root:llm_load_print_meta: general.name     = Phi 3.5 Mini Instruct\n",
-      "INFO:root:llm_load_print_meta: BOS token        = 1 '<s>'\n",
-      "INFO:root:llm_load_print_meta: EOS token        = 32000 '<|endoftext|>'\n",
-      "INFO:root:llm_load_print_meta: UNK token        = 0 '<unk>'\n",
-      "INFO:root:llm_load_print_meta: PAD token        = 32000 '<|endoftext|>'\n",
-      "INFO:root:llm_load_print_meta: LF token         = 13 '<0x0A>'\n",
-      "INFO:root:llm_load_print_meta: EOT token        = 32007 '<|end|>'\n",
-      "INFO:root:llm_load_print_meta: max token length = 48\n",
-      "INFO:root:ggml_cuda_init: GGML_CUDA_FORCE_MMQ:    no\n",
-      "INFO:root:ggml_cuda_init: GGML_CUDA_FORCE_CUBLAS: no\n",
-      "INFO:root:ggml_cuda_init: found 1 CUDA devices:\n",
-      "INFO:root:Device 0: NVIDIA GeForce RTX 3090 Ti, compute capability 8.6, VMM: yes\n",
-      "INFO:root:llm_load_tensors: ggml ctx size =    0.24 MiB\n",
-      "INFO:root:llm_load_tensors: offloading 32 repeating layers to GPU\n",
-      "INFO:root:llm_load_tensors: offloaded 32/33 layers to GPU\n",
-      "INFO:root:llm_load_tensors:        CPU buffer size =  2281.66 MiB\n",
-      "INFO:root:llm_load_tensors:      CUDA0 buffer size =  2151.77 MiB\n",
-      "INFO:root:............................................................................................\n",
-      "INFO:root:llama_new_context_with_model: n_ctx      = 8192\n",
-      "INFO:root:llama_new_context_with_model: n_batch    = 32\n",
-      "INFO:root:llama_new_context_with_model: n_ubatch   = 32\n",
-      "INFO:root:llama_new_context_with_model: flash_attn = 0\n",
-      "INFO:root:llama_new_context_with_model: freq_base  = 10000.0\n",
-      "INFO:root:llama_new_context_with_model: freq_scale = 1\n",
-      "INFO:root:llama_kv_cache_init:      CUDA0 KV buffer size =  3072.00 MiB\n",
-      "INFO:root:llama_new_context_with_model: KV self size  = 3072.00 MiB, K (f16): 1536.00 MiB, V (f16): 1536.00 MiB\n",
-      "INFO:root:llama_new_context_with_model:  CUDA_Host  output buffer size =     0.12 MiB\n",
-      "INFO:root:llama_new_context_with_model:      CUDA0 compute buffer size =    81.72 MiB\n",
-      "INFO:root:llama_new_context_with_model:  CUDA_Host compute buffer size =     1.38 MiB\n",
-      "INFO:root:llama_new_context_with_model: graph nodes  = 1286\n",
-      "INFO:root:llama_new_context_with_model: graph splits = 4\n",
-      "INFO:root:{\"function\":\"initialize\",\"level\":\"INFO\",\"line\":491,\"msg\":\"initializing slots\",\"n_slots\":1,\"tid\":\"11681088\",\"timestamp\":1728369858}\n",
-      "INFO:root:\n",
-      "INFO:root:{\"function\":\"initialize\",\"level\":\"INFO\",\"line\":500,\"msg\":\"new slot\",\"n_ctx_slot\":8192,\"slot_id\":0,\"tid\":\"11681088\",\"timestamp\":1728369858}\n",
-      "INFO:root:llama server listening at http://127.0.0.1:8085\n",
-      "INFO:root:{\"function\":\"server_cli\",\"level\":\"INFO\",\"line\":3062,\"msg\":\"model loaded\",\"tid\":\"11681088\",\"timestamp\":1728369858}\n",
-      "INFO:root:{\"function\":\"server_cli\",\"hostname\":\"127.0.0.1\",\"level\":\"INFO\",\"line\":3185,\"msg\":\"HTTP server listening\",\"port\":\"8085\",\"tid\":\"11681088\",\"timestamp\":1728369858}\n",
-      "INFO:root:{\"function\":\"update_slots\",\"level\":\"INFO\",\"line\":1661,\"msg\":\"all slots are idle and system prompt is empty, clear the KV cache\",\"tid\":\"11681088\",\"timestamp\":1728369858}\n",
-      "INFO:root:\n",
-      "INFO:httpx:HTTP Request: GET http://127.0.0.1:8085/v1/models \"HTTP/1.1 200 OK\"\n",
-      "INFO:root:{\"function\":\"log_server_request\",\"level\":\"INFO\",\"line\":2766,\"method\":\"GET\",\"msg\":\"request\",\"params\":{},\"path\":\"/v1/models\",\"remote_addr\":\"127.0.0.1\",\"remote_port\":46822,\"status\":200,\"tid\":\"139087058437344\",\"timestamp\":1728369858}\n",
-      "INFO:root:Llamafile server started successfully\n",
-      "INFO:root:{\"function\":\"log_server_request\",\"level\":\"INFO\",\"line\":2766,\"method\":\"GET\",\"msg\":\"request\",\"params\":{},\"path\":\"/v1/models\",\"remote_addr\":\"127.0.0.1\",\"remote_port\":46822,\"status\":200,\"tid\":\"139087058437344\",\"timestamp\":1728369858}\n",
-      "INFO:httpx:HTTP Request: GET http://127.0.0.1:8085/v1/models \"HTTP/1.1 200 OK\"\n",
-      "INFO:root:{\"function\":\"launch_slot_with_data\",\"level\":\"INFO\",\"line\":886,\"msg\":\"slot is processing task\",\"slot_id\":0,\"task_id\":0,\"tid\":\"11681088\",\"timestamp\":1728369858}\n",
-      "INFO:root:{\"function\":\"update_slots\",\"level\":\"INFO\",\"line\":1912,\"msg\":\"kv cache rm [p0, end)\",\"p0\":0,\"slot_id\":0,\"task_id\":0,\"tid\":\"11681088\",\"timestamp\":1728369858}\n",
-      "INFO:root:{\"function\":\"print_timings\",\"level\":\"INFO\",\"line\":313,\"msg\":\"prompt eval time     =    1101.92 ms /  2145 tokens (    0.51 ms per token,  1946.61 tokens per second)\",\"n_tokens_second\":1946.607593856888,\"num_prompt_tokens_processed\":2145,\"slot_id\":0,\"t_prompt_processing\":1101.917,\"t_token\":0.5137142191142191,\"task_id\":0,\"tid\":\"11681088\",\"timestamp\":1728369862}\n",
-      "INFO:httpx:HTTP Request: POST http://127.0.0.1:8085/v1/chat/completions \"HTTP/1.1 200 OK\"\n",
-      "INFO:root:{\"function\":\"print_timings\",\"level\":\"INFO\",\"line\":327,\"msg\":\"generation eval time =    3096.90 ms /   212 runs   (   14.61 ms per token,    68.46 tokens per second)\",\"n_decoded\":212,\"n_tokens_second\":68.45546390847116,\"slot_id\":0,\"t_token\":14.608037735849056,\"t_token_generation\":3096.904,\"task_id\":0,\"tid\":\"11681088\",\"timestamp\":1728369862}\n",
-      "INFO:root:{\"function\":\"print_timings\",\"level\":\"INFO\",\"line\":337,\"msg\":\"          total time =    4198.82 ms\",\"slot_id\":0,\"t_prompt_processing\":1101.917,\"t_token_generation\":3096.904,\"t_total\":4198.821,\"task_id\":0,\"tid\":\"11681088\",\"timestamp\":1728369862}\n",
-      "INFO:root:{\"function\":\"update_slots\",\"level\":\"INFO\",\"line\":1723,\"msg\":\"slot released\",\"n_cache_tokens\":2357,\"n_ctx\":8192,\"n_past\":2356,\"n_system_tokens\":0,\"slot_id\":0,\"task_id\":0,\"tid\":\"11681088\",\"timestamp\":1728369862,\"truncated\":false}\n",
-      "INFO:root:{\"function\":\"log_server_request\",\"level\":\"INFO\",\"line\":2766,\"method\":\"POST\",\"msg\":\"request\",\"params\":{},\"path\":\"/v1/chat/completions\",\"remote_addr\":\"127.0.0.1\",\"remote_port\":46822,\"status\":200,\"tid\":\"139087058437344\",\"timestamp\":1728369862}\n"
-     ]
-    }
-   ],
->>>>>>> bd389b96
-   "source": [
-    "from flow_judge import Vllm, Llamafile, Hf, EvalInput, FlowJudge\n",
-    "\n",
-    "from flow_judge.metrics import RESPONSE_FAITHFULNESS_5POINT\n",
-    "from IPython.display import Markdown, display\n",
-    "\n",
-<<<<<<< HEAD
-    "# Create a model using ModelFactory\n",
-    "model = ModelFactory.create_model(\"Flow-Judge-v0.1_HF_no_flsh_attn\") # ! Replace with \"Flow-Judge-v0.1_HF_no_flsh_attn\" if running on no Ampere GPUs\n",
-=======
-    "\n",
-    "# If you are running on an Ampere GPU or newer, create a model using VLLM\n",
-    "# model = Vllm()\n",
-    "\n",
-    "# If you have other applications open taking up VRAM, you can use less VRAM by setting gpu_memory_utilization to a lower value.\n",
-    "# model = Vllm(gpu_memory_utilization=0.70)\n",
-    "\n",
-    "# Or if not running on Ampere GPU or newer, create a model using no flash attn and Hugging Face Transformers\n",
-    "# model = Hf(flash_attn=False)\n",
-    "\n",
-    "# Or create a model using Llamafile if not running an Nvidia GPU & running a Silicon MacOS for example\n",
-    "model = Llamafile()\n",
-    "\n",
->>>>>>> bd389b96
-    "\n",
-    "# Initialize the judge\n",
-    "faithfulness_judge = FlowJudge(\n",
-    "    metric=RESPONSE_FAITHFULNESS_5POINT,\n",
-    "    model=model\n",
-    ")\n",
-    "\n",
-    "# Sample to evaluate\n",
-    "query = \"\"\"Please read the technical issue that the user is facing and help me create a detailed solution based on the context provided.\"\"\"\n",
-    "context = \"\"\"# Customer Issue:\n",
-    "I'm having trouble when uploading a git lfs tracked file to my repo: (base)  bernardo@bernardo-desktop  ~/repos/lm-evaluation-harness  ↱ Flow-Judge-v0.1_evals  git push\n",
-    "batch response: This repository is over its data quota. Account responsible for LFS bandwidth should purchase more data packs to restore access.\n",
-    "\n",
-    "# Documentation:\n",
-    "Configuring Git Large File Storage\n",
-    "Once Git LFS is installed, you need to associate it with a large file in your repository.\n",
-    "\n",
-    "Platform navigation\n",
-    "Mac\n",
-    "Windows\n",
-    "Linux\n",
-    "If there are existing files in your repository that you'd like to use GitHub with, you need to first remove them from the repository and then add them to Git LFS locally. For more information, see \"Moving a file in your repository to Git Large File Storage.\"\n",
-    "\n",
-    "If there are referenced Git LFS files that did not upload successfully, you will receive an error message. For more information, see \"Resolving Git Large File Storage upload failures.\"\n",
-    "\n",
-    "Open Terminal.\n",
-    "\n",
-    "Change your current working directory to an existing repository you'd like to use with Git LFS.\n",
-    "\n",
-    "To associate a file type in your repository with Git LFS, enter git lfs track followed by the name of the file extension you want to automatically upload to Git LFS.\n",
-    "\n",
-    "For example, to associate a .psd file, enter the following command:\n",
-    "\n",
-    "$ git lfs track \"*.psd\"\n",
-    "> Tracking \"*.psd\"\n",
-    "Every file type you want to associate with Git LFS will need to be added with git lfs track. This command amends your repository's .gitattributes file and associates large files with Git LFS.\n",
-    "\n",
-    "Note: We strongly suggest that you commit your local .gitattributes file into your repository.\n",
-    "\n",
-    "Relying on a global .gitattributes file associated with Git LFS may cause conflicts when contributing to other Git projects.\n",
-    "Including the .gitattributes file in the repository allows people creating forks or fresh clones to more easily collaborate using Git LFS.\n",
-    "Including the .gitattributes file in the repository allows Git LFS objects to optionally be included in ZIP file and tarball archives.\n",
-    "Add a file to the repository matching the extension you've associated:\n",
-    "\n",
-    "git add path/to/file.psd\n",
-    "Commit the file and push it to GitHub:\n",
-    "\n",
-    "git commit -m \"add file.psd\"\n",
-    "git push\n",
-    "You should see some diagnostic information about your file upload:\n",
-    "\n",
-    "> Sending file.psd\n",
-    "> 44.74 MB / 81.04 MB  55.21 % 14s\n",
-    "> 64.74 MB / 81.04 MB  79.21 % 3s\"\"\"\n",
-    "response = \"\"\"# Resolving Git LFS Data Quota Issue\n",
-    "\n",
-    "## Problem\n",
-    "The user is encountering an error when trying to push Git LFS tracked files:\n",
-    "```\n",
-    "This repository is over its data quota. Account responsible for LFS bandwidth should purchase more data packs to restore access.\n",
-    "```\n",
-    "\n",
-    "## Solution\n",
-    "\n",
-    "1. **Understand the issue**\n",
-    "   - The error message indicates that the repository has exceeded its data quota for Git LFS (Large File Storage).\n",
-    "   - This is likely due to the size or number of large files being tracked by Git LFS.\n",
-    "\n",
-    "2. **Check current LFS usage**\n",
-    "   - Run the following command to see the current LFS objects:\n",
-    "     ```\n",
-    "     git lfs ls-files\n",
-    "     ```\n",
-    "   - This will show you which files are being tracked by Git LFS and their sizes.\n",
-    "\n",
-    "3. **Review Git LFS pricing and quotas**\n",
-    "   - Visit GitHub's pricing page to understand the current LFS storage and bandwidth limits for your account type.\n",
-    "   - Free accounts typically have lower limits compared to paid plans.\n",
-    "\n",
-    "4. **Options to resolve the issue**\n",
-    "\n",
-    "   a. **Purchase more data packs**\n",
-    "      - If you need to keep all current LFS objects and continue using LFS extensively:\n",
-    "        1. Go to your GitHub account settings.\n",
-    "        2. Navigate to the Billing section.\n",
-    "        3. Look for options to purchase additional data packs for Git LFS.\n",
-    "\n",
-    "   b. **Optimize repository**\n",
-    "      - If purchasing more data is not an option, consider optimizing your repository:\n",
-    "        1. Remove unnecessary large files from LFS tracking.\n",
-    "        2. Use `.gitignore` to exclude large files that don't need version control.\n",
-    "        3. Consider using alternative storage solutions for very large assets.\n",
-    "\n",
-    "   c. **Clean up LFS cache**\n",
-    "      - Sometimes, cleaning up the LFS cache can help:\n",
-    "        ```\n",
-    "        git lfs prune\n",
-    "        ```\n",
-    "\n",
-    "5. **Reconfigure Git LFS tracking**\n",
-    "   - Review your `.gitattributes` file to ensure only necessary file types are tracked:\n",
-    "     ```\n",
-    "     git lfs track\n",
-    "     ```\n",
-    "   - Modify tracking as needed:\n",
-    "     ```\n",
-    "     git lfs track \"*.psd\"  # Track PSD files\n",
-    "     git lfs untrack \"*.zip\"  # Stop tracking ZIP files\n",
-    "     ```\n",
-    "\n",
-    "6. **Commit changes and retry push**\n",
-    "   - After making necessary changes:\n",
-    "     ```\n",
-    "     git add .gitattributes\n",
-    "     git commit -m \"Update Git LFS tracking\"\n",
-    "     git push\n",
-    "     ```\n",
-    "\n",
-    "7. **If issues persist**\n",
-    "   - Contact GitHub support for further assistance.\n",
-    "   - They may be able to provide more specific guidance based on your account and repository details.\n",
-    "\n",
-    "Remember to regularly monitor your Git LFS usage to avoid hitting quotas in the future. Consider setting up alerts or regularly checking your GitHub account's storage usage statistics.\"\"\"\n",
-    "\n",
-    "# Create an EvalInput\n",
-    "# We want to evaluate the response to the customer issue based on the context and the user instructions\n",
-    "eval_input = EvalInput(\n",
-    "    inputs=[\n",
-    "        {\"query\": query},\n",
-    "        {\"context\": context},\n",
-    "    ],\n",
-    "    output={\"response\": response},\n",
-    ")\n",
-    "\n",
-    "# Run the evaluation\n",
-    "result = faithfulness_judge.evaluate(eval_input, save_results=False)"
-   ]
-  },
-  {
-   "cell_type": "code",
-<<<<<<< HEAD
-   "execution_count": null,
-   "metadata": {},
-   "outputs": [],
-=======
-   "execution_count": 3,
-   "metadata": {},
-   "outputs": [
-    {
-     "data": {
-      "text/markdown": [
-       "__Feedback:__\n",
-       "The response provided is highly consistent with the given context and does not contain any hallucinated or fabricated information. It directly addresses the customer's issue of exceeding the Git LFS data quota and offers a detailed solution based on the information provided in the context. The solution includes checking current LFS usage, reviewing Git LFS pricing and quotas, and various options to resolve the issue, such as purchasing more data packs or optimizing the repository. The steps outlined are all supported by the context, including commands like `git lfs ls-files`, `git lfs prune`, and `git lfs track`. The response also suggests reviewing the `.gitattributes` file and committing changes, which are all mentioned in the context. There are no significant deviations or fabrications from the provided information.\n",
-       "\n",
-       "Therefore, the response is completely consistent with and faithful to the provided context.\n",
-       "\n",
-       "__Score:__\n",
-       "5"
-      ],
-      "text/plain": [
-       "<IPython.core.display.Markdown object>"
-      ]
-     },
-     "metadata": {},
-     "output_type": "display_data"
-    }
-   ],
->>>>>>> bd389b96
-   "source": [
-    "# Display the result\n",
-    "display(Markdown(f\"__Feedback:__\\n{result.feedback}\\n\\n__Score:__\\n{result.score}\"))"
-   ]
-  },
-  {
-   "cell_type": "markdown",
-   "metadata": {},
-   "source": [
-    "# Models\n",
-    "\n",
-    "`flow-judge` support different model configurations. This refers to the library use for running inference with the models. We currently support:\n",
-    "- vLLM sync & async (default engine, mode sync)\n",
-    "- Hugging Face\n",
-<<<<<<< HEAD
-    "\n",
-    "You can check the available models and choose the one that best fits your needs. By default, we run inference with a quantized model using the vLLM engine."
-   ]
-  },
-  {
-   "cell_type": "code",
-   "execution_count": null,
-   "metadata": {},
-   "outputs": [],
-   "source": [
-    "from flow_judge.models.model_configs import get_available_configs\n",
-    "get_available_configs()"
-=======
-    "- Llamafile"
->>>>>>> bd389b96
-   ]
-  },
-  {
-   "cell_type": "markdown",
-   "metadata": {},
-   "source": [
-    "# Metrics\n",
-    "\n",
-    "A judge is initialized with a metric and a model.\n",
-    "\n",
-    "We include some common metrics in the library, such as:\n",
-    "- RESPONSE_FAITHFULNESS_3POINT\n",
-    "- RESPONSE_FAITHFULNESS_5POINT\n",
-    "- RESPONSE_COMPREHENSIVENESS_3POINT\n",
-    "- RESPONSE_COMPREHENSIVENESS_5POINT\n",
-    "\n",
-    "But you can also implement your own metrics and use them with the judge.\n",
-    "\n",
-    "Note that metrics have required inputs and outputs as you can see below:"
-   ]
-  },
-  {
-   "cell_type": "code",
-<<<<<<< HEAD
-   "execution_count": null,
-=======
-   "execution_count": 4,
->>>>>>> bd389b96
-   "metadata": {},
-   "outputs": [],
-   "source": [
-    "RESPONSE_FAITHFULNESS_5POINT.print_required_keys()"
-   ]
-  },
-  {
-   "cell_type": "markdown",
-   "metadata": {},
-   "source": [
-    "`flow-judge` checks under the hood if the keys match. This is important to ensure the right prompt is being formatted.\n",
-    "\n",
-    "When you define a custom metric, you should specify the required keys as well."
-   ]
-  },
-  {
-   "cell_type": "markdown",
-   "metadata": {},
-   "source": [
-    "## Running batched evaluations\n",
-    "\n",
-    "The `FlowJudge` class also supports batch evaluation. This is useful when you want to evaluate multiple samples at once in Evaluation-Driven Development."
-   ]
-  },
-  {
-   "cell_type": "code",
-<<<<<<< HEAD
-   "execution_count": null,
-   "metadata": {},
-   "outputs": [],
-=======
-   "execution_count": 5,
-   "metadata": {},
-   "outputs": [
-    {
-     "name": "stderr",
-     "output_type": "stream",
-     "text": [
-      "INFO:root:{\"function\":\"launch_slot_with_data\",\"level\":\"INFO\",\"line\":886,\"msg\":\"slot is processing task\",\"slot_id\":0,\"task_id\":214,\"tid\":\"11681088\",\"timestamp\":1728369888}\n",
-      "INFO:root:{\"function\":\"update_slots\",\"level\":\"INFO\",\"line\":1912,\"msg\":\"kv cache rm [p0, end)\",\"p0\":0,\"slot_id\":0,\"task_id\":214,\"tid\":\"11681088\",\"timestamp\":1728369888}\n",
-      "INFO:root:{\"function\":\"print_timings\",\"level\":\"INFO\",\"line\":313,\"msg\":\"prompt eval time     =     586.47 ms /  1257 tokens (    0.47 ms per token,  2143.33 tokens per second)\",\"n_tokens_second\":2143.3321397513937,\"num_prompt_tokens_processed\":1257,\"slot_id\":0,\"t_prompt_processing\":586.47,\"t_token\":0.46656324582338904,\"task_id\":214,\"tid\":\"11681088\",\"timestamp\":1728369893}\n",
-      "INFO:root:{\"function\":\"print_timings\",\"level\":\"INFO\",\"line\":327,\"msg\":\"generation eval time =    4293.86 ms /   364 runs   (   11.80 ms per token,    84.77 tokens per second)\",\"n_decoded\":364,\"n_tokens_second\":84.77217013495078,\"slot_id\":0,\"t_token\":11.796324175824177,\"t_token_generation\":4293.862,\"task_id\":214,\"tid\":\"11681088\",\"timestamp\":1728369893}\n",
-      "INFO:root:{\"function\":\"print_timings\",\"level\":\"INFO\",\"line\":337,\"msg\":\"          total time =    4880.33 ms\",\"slot_id\":0,\"t_prompt_processing\":586.47,\"t_token_generation\":4293.862,\"t_total\":4880.332,\"task_id\":214,\"tid\":\"11681088\",\"timestamp\":1728369893}\n",
-      "INFO:root:{\"function\":\"update_slots\",\"level\":\"INFO\",\"line\":1723,\"msg\":\"slot released\",\"n_cache_tokens\":1621,\"n_ctx\":8192,\"n_past\":1620,\"n_system_tokens\":0,\"slot_id\":0,\"task_id\":214,\"tid\":\"11681088\",\"timestamp\":1728369893,\"truncated\":false}\n",
-      "INFO:root:{\"function\":\"log_server_request\",\"level\":\"INFO\",\"line\":2766,\"method\":\"POST\",\"msg\":\"request\",\"params\":{},\"path\":\"/v1/chat/completions\",\"remote_addr\":\"127.0.0.1\",\"remote_port\":35206,\"status\":200,\"tid\":\"139087058442240\",\"timestamp\":1728369893}\n",
-      "INFO:root:{\"function\":\"launch_slot_with_data\",\"level\":\"INFO\",\"line\":886,\"msg\":\"slot is processing task\",\"slot_id\":0,\"task_id\":580,\"tid\":\"11681088\",\"timestamp\":1728369893}\n",
-      "INFO:root:{\"function\":\"update_slots\",\"level\":\"INFO\",\"line\":1912,\"msg\":\"kv cache rm [p0, end)\",\"p0\":0,\"slot_id\":0,\"task_id\":580,\"tid\":\"11681088\",\"timestamp\":1728369893}\n",
-      "INFO:root:{\"function\":\"print_timings\",\"level\":\"INFO\",\"line\":313,\"msg\":\"prompt eval time     =     533.75 ms /  1228 tokens (    0.43 ms per token,  2300.69 tokens per second)\",\"n_tokens_second\":2300.6939552451327,\"num_prompt_tokens_processed\":1228,\"slot_id\":0,\"t_prompt_processing\":533.752,\"t_token\":0.4346514657980456,\"task_id\":580,\"tid\":\"11681088\",\"timestamp\":1728369898}\n",
-      "INFO:root:{\"function\":\"print_timings\",\"level\":\"INFO\",\"line\":327,\"msg\":\"generation eval time =    4554.39 ms /   388 runs   (   11.74 ms per token,    85.19 tokens per second)\",\"n_decoded\":388,\"n_tokens_second\":85.19249111626755,\"slot_id\":0,\"t_token\":11.738123711340206,\"t_token_generation\":4554.392,\"task_id\":580,\"tid\":\"11681088\",\"timestamp\":1728369898}\n",
-      "INFO:root:{\"function\":\"print_timings\",\"level\":\"INFO\",\"line\":337,\"msg\":\"          total time =    5088.14 ms\",\"slot_id\":0,\"t_prompt_processing\":533.752,\"t_token_generation\":4554.392,\"t_total\":5088.144,\"task_id\":580,\"tid\":\"11681088\",\"timestamp\":1728369898}\n",
-      "INFO:root:{\"function\":\"update_slots\",\"level\":\"INFO\",\"line\":1723,\"msg\":\"slot released\",\"n_cache_tokens\":1616,\"n_ctx\":8192,\"n_past\":1615,\"n_system_tokens\":0,\"slot_id\":0,\"task_id\":580,\"tid\":\"11681088\",\"timestamp\":1728369898,\"truncated\":false}\n",
-      "INFO:root:{\"function\":\"log_server_request\",\"level\":\"INFO\",\"line\":2766,\"method\":\"POST\",\"msg\":\"request\",\"params\":{},\"path\":\"/v1/chat/completions\",\"remote_addr\":\"127.0.0.1\",\"remote_port\":35206,\"status\":200,\"tid\":\"139087058442240\",\"timestamp\":1728369898}\n",
-      "INFO:root:{\"function\":\"launch_slot_with_data\",\"level\":\"INFO\",\"line\":886,\"msg\":\"slot is processing task\",\"slot_id\":0,\"task_id\":970,\"tid\":\"11681088\",\"timestamp\":1728369898}\n",
-      "INFO:root:{\"function\":\"update_slots\",\"level\":\"INFO\",\"line\":1912,\"msg\":\"kv cache rm [p0, end)\",\"p0\":0,\"slot_id\":0,\"task_id\":970,\"tid\":\"11681088\",\"timestamp\":1728369898}\n",
-      "INFO:root:{\"function\":\"print_timings\",\"level\":\"INFO\",\"line\":313,\"msg\":\"prompt eval time     =     642.88 ms /  1413 tokens (    0.45 ms per token,  2197.93 tokens per second)\",\"n_tokens_second\":2197.932108319321,\"num_prompt_tokens_processed\":1413,\"slot_id\":0,\"t_prompt_processing\":642.877,\"t_token\":0.45497310686482656,\"task_id\":970,\"tid\":\"11681088\",\"timestamp\":1728369901}\n",
-      "INFO:root:{\"function\":\"print_timings\",\"level\":\"INFO\",\"line\":327,\"msg\":\"generation eval time =    2313.06 ms /   193 runs   (   11.98 ms per token,    83.44 tokens per second)\",\"n_decoded\":193,\"n_tokens_second\":83.43921755630309,\"slot_id\":0,\"t_token\":11.984772020725389,\"t_token_generation\":2313.061,\"task_id\":970,\"tid\":\"11681088\",\"timestamp\":1728369901}\n",
-      "INFO:root:{\"function\":\"print_timings\",\"level\":\"INFO\",\"line\":337,\"msg\":\"          total time =    2955.94 ms\",\"slot_id\":0,\"t_prompt_processing\":642.877,\"t_token_generation\":2313.061,\"t_total\":2955.938,\"task_id\":970,\"tid\":\"11681088\",\"timestamp\":1728369901}\n",
-      "INFO:root:{\"function\":\"update_slots\",\"level\":\"INFO\",\"line\":1723,\"msg\":\"slot released\",\"n_cache_tokens\":1606,\"n_ctx\":8192,\"n_past\":1605,\"n_system_tokens\":0,\"slot_id\":0,\"task_id\":970,\"tid\":\"11681088\",\"timestamp\":1728369901,\"truncated\":false}\n",
-      "INFO:root:{\"function\":\"log_server_request\",\"level\":\"INFO\",\"line\":2766,\"method\":\"POST\",\"msg\":\"request\",\"params\":{},\"path\":\"/v1/chat/completions\",\"remote_addr\":\"127.0.0.1\",\"remote_port\":35206,\"status\":200,\"tid\":\"139087058442240\",\"timestamp\":1728369901}\n",
-      "INFO:root:{\"function\":\"launch_slot_with_data\",\"level\":\"INFO\",\"line\":886,\"msg\":\"slot is processing task\",\"slot_id\":0,\"task_id\":1165,\"tid\":\"11681088\",\"timestamp\":1728369901}\n",
-      "INFO:root:{\"function\":\"update_slots\",\"level\":\"INFO\",\"line\":1912,\"msg\":\"kv cache rm [p0, end)\",\"p0\":0,\"slot_id\":0,\"task_id\":1165,\"tid\":\"11681088\",\"timestamp\":1728369901}\n",
-      "INFO:root:{\"function\":\"print_timings\",\"level\":\"INFO\",\"line\":313,\"msg\":\"prompt eval time     =     589.66 ms /  1325 tokens (    0.45 ms per token,  2247.06 tokens per second)\",\"n_tokens_second\":2247.061437203536,\"num_prompt_tokens_processed\":1325,\"slot_id\":0,\"t_prompt_processing\":589.659,\"t_token\":0.44502566037735847,\"task_id\":1165,\"tid\":\"11681088\",\"timestamp\":1728369906}\n",
-      "INFO:root:{\"function\":\"print_timings\",\"level\":\"INFO\",\"line\":327,\"msg\":\"generation eval time =    4213.76 ms /   344 runs   (   12.25 ms per token,    81.64 tokens per second)\",\"n_decoded\":344,\"n_tokens_second\":81.63739942165599,\"slot_id\":0,\"t_token\":12.249287790697675,\"t_token_generation\":4213.755,\"task_id\":1165,\"tid\":\"11681088\",\"timestamp\":1728369906}\n",
-      "INFO:root:{\"function\":\"print_timings\",\"level\":\"INFO\",\"line\":337,\"msg\":\"          total time =    4803.41 ms\",\"slot_id\":0,\"t_prompt_processing\":589.659,\"t_token_generation\":4213.755,\"t_total\":4803.414,\"task_id\":1165,\"tid\":\"11681088\",\"timestamp\":1728369906}\n",
-      "INFO:root:{\"function\":\"update_slots\",\"level\":\"INFO\",\"line\":1723,\"msg\":\"slot released\",\"n_cache_tokens\":1669,\"n_ctx\":8192,\"n_past\":1668,\"n_system_tokens\":0,\"slot_id\":0,\"task_id\":1165,\"tid\":\"11681088\",\"timestamp\":1728369906,\"truncated\":false}\n",
-      "INFO:root:{\"function\":\"log_server_request\",\"level\":\"INFO\",\"line\":2766,\"method\":\"POST\",\"msg\":\"request\",\"params\":{},\"path\":\"/v1/chat/completions\",\"remote_addr\":\"127.0.0.1\",\"remote_port\":35206,\"status\":200,\"tid\":\"139087058442240\",\"timestamp\":1728369906}\n",
-      "INFO:root:{\"function\":\"launch_slot_with_data\",\"level\":\"INFO\",\"line\":886,\"msg\":\"slot is processing task\",\"slot_id\":0,\"task_id\":1511,\"tid\":\"11681088\",\"timestamp\":1728369906}\n",
-      "INFO:root:{\"function\":\"update_slots\",\"level\":\"INFO\",\"line\":1912,\"msg\":\"kv cache rm [p0, end)\",\"p0\":0,\"slot_id\":0,\"task_id\":1511,\"tid\":\"11681088\",\"timestamp\":1728369906}\n",
-      "INFO:root:{\"function\":\"print_timings\",\"level\":\"INFO\",\"line\":313,\"msg\":\"prompt eval time     =     608.90 ms /  1362 tokens (    0.45 ms per token,  2236.81 tokens per second)\",\"n_tokens_second\":2236.8058018998067,\"num_prompt_tokens_processed\":1362,\"slot_id\":0,\"t_prompt_processing\":608.904,\"t_token\":0.4470660792951542,\"task_id\":1511,\"tid\":\"11681088\",\"timestamp\":1728369910}\n",
-      "INFO:root:{\"function\":\"print_timings\",\"level\":\"INFO\",\"line\":327,\"msg\":\"generation eval time =    2723.75 ms /   224 runs   (   12.16 ms per token,    82.24 tokens per second)\",\"n_decoded\":224,\"n_tokens_second\":82.23952923743762,\"slot_id\":0,\"t_token\":12.15960267857143,\"t_token_generation\":2723.751,\"task_id\":1511,\"tid\":\"11681088\",\"timestamp\":1728369910}\n",
-      "INFO:root:{\"function\":\"print_timings\",\"level\":\"INFO\",\"line\":337,\"msg\":\"          total time =    3332.66 ms\",\"slot_id\":0,\"t_prompt_processing\":608.904,\"t_token_generation\":2723.751,\"t_total\":3332.655,\"task_id\":1511,\"tid\":\"11681088\",\"timestamp\":1728369910}\n",
-      "INFO:root:{\"function\":\"update_slots\",\"level\":\"INFO\",\"line\":1723,\"msg\":\"slot released\",\"n_cache_tokens\":1586,\"n_ctx\":8192,\"n_past\":1585,\"n_system_tokens\":0,\"slot_id\":0,\"task_id\":1511,\"tid\":\"11681088\",\"timestamp\":1728369910,\"truncated\":false}\n",
-      "INFO:root:{\"function\":\"log_server_request\",\"level\":\"INFO\",\"line\":2766,\"method\":\"POST\",\"msg\":\"request\",\"params\":{},\"path\":\"/v1/chat/completions\",\"remote_addr\":\"127.0.0.1\",\"remote_port\":35206,\"status\":200,\"tid\":\"139087058442240\",\"timestamp\":1728369910}\n",
-      "INFO:root:{\"function\":\"launch_slot_with_data\",\"level\":\"INFO\",\"line\":886,\"msg\":\"slot is processing task\",\"slot_id\":0,\"task_id\":1737,\"tid\":\"11681088\",\"timestamp\":1728369910}\n",
-      "INFO:root:{\"function\":\"update_slots\",\"level\":\"INFO\",\"line\":1912,\"msg\":\"kv cache rm [p0, end)\",\"p0\":0,\"slot_id\":0,\"task_id\":1737,\"tid\":\"11681088\",\"timestamp\":1728369910}\n",
-      "INFO:root:{\"function\":\"print_timings\",\"level\":\"INFO\",\"line\":313,\"msg\":\"prompt eval time     =     502.02 ms /  1157 tokens (    0.43 ms per token,  2304.67 tokens per second)\",\"n_tokens_second\":2304.666102285743,\"num_prompt_tokens_processed\":1157,\"slot_id\":0,\"t_prompt_processing\":502.025,\"t_token\":0.4339023336214347,\"task_id\":1737,\"tid\":\"11681088\",\"timestamp\":1728369913}\n",
-      "INFO:root:{\"function\":\"print_timings\",\"level\":\"INFO\",\"line\":327,\"msg\":\"generation eval time =    3208.11 ms /   286 runs   (   11.22 ms per token,    89.15 tokens per second)\",\"n_decoded\":286,\"n_tokens_second\":89.14900726657922,\"slot_id\":0,\"t_token\":11.217174825174826,\"t_token_generation\":3208.112,\"task_id\":1737,\"tid\":\"11681088\",\"timestamp\":1728369913}\n",
-      "INFO:root:{\"function\":\"print_timings\",\"level\":\"INFO\",\"line\":337,\"msg\":\"          total time =    3710.14 ms\",\"slot_id\":0,\"t_prompt_processing\":502.025,\"t_token_generation\":3208.112,\"t_total\":3710.137,\"task_id\":1737,\"tid\":\"11681088\",\"timestamp\":1728369913}\n",
-      "INFO:root:{\"function\":\"update_slots\",\"level\":\"INFO\",\"line\":1723,\"msg\":\"slot released\",\"n_cache_tokens\":1443,\"n_ctx\":8192,\"n_past\":1442,\"n_system_tokens\":0,\"slot_id\":0,\"task_id\":1737,\"tid\":\"11681088\",\"timestamp\":1728369913,\"truncated\":false}\n",
-      "INFO:root:{\"function\":\"log_server_request\",\"level\":\"INFO\",\"line\":2766,\"method\":\"POST\",\"msg\":\"request\",\"params\":{},\"path\":\"/v1/chat/completions\",\"remote_addr\":\"127.0.0.1\",\"remote_port\":42102,\"status\":200,\"tid\":\"139087058447088\",\"timestamp\":1728369913}\n",
-      "INFO:root:{\"function\":\"launch_slot_with_data\",\"level\":\"INFO\",\"line\":886,\"msg\":\"slot is processing task\",\"slot_id\":0,\"task_id\":2025,\"tid\":\"11681088\",\"timestamp\":1728370004}\n",
-      "INFO:root:{\"function\":\"update_slots\",\"level\":\"INFO\",\"line\":1912,\"msg\":\"kv cache rm [p0, end)\",\"p0\":0,\"slot_id\":0,\"task_id\":2025,\"tid\":\"11681088\",\"timestamp\":1728370004}\n",
-      "INFO:root:{\"function\":\"print_timings\",\"level\":\"INFO\",\"line\":313,\"msg\":\"prompt eval time     =     583.70 ms /  1257 tokens (    0.46 ms per token,  2153.49 tokens per second)\",\"n_tokens_second\":2153.4887545742367,\"num_prompt_tokens_processed\":1257,\"slot_id\":0,\"t_prompt_processing\":583.704,\"t_token\":0.46436276849642,\"task_id\":2025,\"tid\":\"11681088\",\"timestamp\":1728370009}\n",
-      "INFO:root:{\"function\":\"print_timings\",\"level\":\"INFO\",\"line\":327,\"msg\":\"generation eval time =    4411.45 ms /   367 runs   (   12.02 ms per token,    83.19 tokens per second)\",\"n_decoded\":367,\"n_tokens_second\":83.1926576472527,\"slot_id\":0,\"t_token\":12.020291553133516,\"t_token_generation\":4411.447,\"task_id\":2025,\"tid\":\"11681088\",\"timestamp\":1728370009}\n",
-      "INFO:root:{\"function\":\"print_timings\",\"level\":\"INFO\",\"line\":337,\"msg\":\"          total time =    4995.15 ms\",\"slot_id\":0,\"t_prompt_processing\":583.704,\"t_token_generation\":4411.447,\"t_total\":4995.151,\"task_id\":2025,\"tid\":\"11681088\",\"timestamp\":1728370009}\n",
-      "INFO:root:{\"function\":\"update_slots\",\"level\":\"INFO\",\"line\":1723,\"msg\":\"slot released\",\"n_cache_tokens\":1624,\"n_ctx\":8192,\"n_past\":1623,\"n_system_tokens\":0,\"slot_id\":0,\"task_id\":2025,\"tid\":\"11681088\",\"timestamp\":1728370009,\"truncated\":false}\n",
-      "INFO:root:{\"function\":\"log_server_request\",\"level\":\"INFO\",\"line\":2766,\"method\":\"POST\",\"msg\":\"request\",\"params\":{},\"path\":\"/v1/chat/completions\",\"remote_addr\":\"127.0.0.1\",\"remote_port\":38416,\"status\":200,\"tid\":\"139087058451888\",\"timestamp\":1728370009}\n",
-      "INFO:root:{\"function\":\"launch_slot_with_data\",\"level\":\"INFO\",\"line\":886,\"msg\":\"slot is processing task\",\"slot_id\":0,\"task_id\":2394,\"tid\":\"11681088\",\"timestamp\":1728370009}\n",
-      "INFO:root:{\"function\":\"update_slots\",\"level\":\"INFO\",\"line\":1912,\"msg\":\"kv cache rm [p0, end)\",\"p0\":0,\"slot_id\":0,\"task_id\":2394,\"tid\":\"11681088\",\"timestamp\":1728370009}\n",
-      "INFO:root:{\"function\":\"print_timings\",\"level\":\"INFO\",\"line\":313,\"msg\":\"prompt eval time     =     533.36 ms /  1228 tokens (    0.43 ms per token,  2302.38 tokens per second)\",\"n_tokens_second\":2302.384880755962,\"num_prompt_tokens_processed\":1228,\"slot_id\":0,\"t_prompt_processing\":533.36,\"t_token\":0.4343322475570033,\"task_id\":2394,\"tid\":\"11681088\",\"timestamp\":1728370013}\n",
-      "INFO:root:{\"function\":\"print_timings\",\"level\":\"INFO\",\"line\":327,\"msg\":\"generation eval time =    3802.17 ms /   324 runs   (   11.74 ms per token,    85.21 tokens per second)\",\"n_decoded\":324,\"n_tokens_second\":85.2144286964323,\"slot_id\":0,\"t_token\":11.735101851851852,\"t_token_generation\":3802.173,\"task_id\":2394,\"tid\":\"11681088\",\"timestamp\":1728370013}\n",
-      "INFO:root:{\"function\":\"print_timings\",\"level\":\"INFO\",\"line\":337,\"msg\":\"          total time =    4335.53 ms\",\"slot_id\":0,\"t_prompt_processing\":533.36,\"t_token_generation\":3802.173,\"t_total\":4335.532999999999,\"task_id\":2394,\"tid\":\"11681088\",\"timestamp\":1728370013}\n",
-      "INFO:root:{\"function\":\"update_slots\",\"level\":\"INFO\",\"line\":1723,\"msg\":\"slot released\",\"n_cache_tokens\":1552,\"n_ctx\":8192,\"n_past\":1551,\"n_system_tokens\":0,\"slot_id\":0,\"task_id\":2394,\"tid\":\"11681088\",\"timestamp\":1728370013,\"truncated\":false}\n",
-      "INFO:root:{\"function\":\"log_server_request\",\"level\":\"INFO\",\"line\":2766,\"method\":\"POST\",\"msg\":\"request\",\"params\":{},\"path\":\"/v1/chat/completions\",\"remote_addr\":\"127.0.0.1\",\"remote_port\":38416,\"status\":200,\"tid\":\"139087058451888\",\"timestamp\":1728370013}\n",
-      "INFO:root:{\"function\":\"launch_slot_with_data\",\"level\":\"INFO\",\"line\":886,\"msg\":\"slot is processing task\",\"slot_id\":0,\"task_id\":2720,\"tid\":\"11681088\",\"timestamp\":1728370013}\n",
-      "INFO:root:{\"function\":\"update_slots\",\"level\":\"INFO\",\"line\":1912,\"msg\":\"kv cache rm [p0, end)\",\"p0\":0,\"slot_id\":0,\"task_id\":2720,\"tid\":\"11681088\",\"timestamp\":1728370013}\n",
-      "INFO:root:{\"function\":\"print_timings\",\"level\":\"INFO\",\"line\":313,\"msg\":\"prompt eval time     =     638.85 ms /  1413 tokens (    0.45 ms per token,  2211.79 tokens per second)\",\"n_tokens_second\":2211.790266557512,\"num_prompt_tokens_processed\":1413,\"slot_id\":0,\"t_prompt_processing\":638.849,\"t_token\":0.4521224345364473,\"task_id\":2720,\"tid\":\"11681088\",\"timestamp\":1728370016}\n",
-      "INFO:root:{\"function\":\"print_timings\",\"level\":\"INFO\",\"line\":327,\"msg\":\"generation eval time =    2510.40 ms /   209 runs   (   12.01 ms per token,    83.25 tokens per second)\",\"n_decoded\":209,\"n_tokens_second\":83.25353210080927,\"slot_id\":0,\"t_token\":12.011502392344498,\"t_token_generation\":2510.404,\"task_id\":2720,\"tid\":\"11681088\",\"timestamp\":1728370016}\n",
-      "INFO:root:{\"function\":\"print_timings\",\"level\":\"INFO\",\"line\":337,\"msg\":\"          total time =    3149.25 ms\",\"slot_id\":0,\"t_prompt_processing\":638.849,\"t_token_generation\":2510.404,\"t_total\":3149.253,\"task_id\":2720,\"tid\":\"11681088\",\"timestamp\":1728370016}\n",
-      "INFO:root:{\"function\":\"update_slots\",\"level\":\"INFO\",\"line\":1723,\"msg\":\"slot released\",\"n_cache_tokens\":1622,\"n_ctx\":8192,\"n_past\":1621,\"n_system_tokens\":0,\"slot_id\":0,\"task_id\":2720,\"tid\":\"11681088\",\"timestamp\":1728370016,\"truncated\":false}\n",
-      "INFO:root:{\"function\":\"log_server_request\",\"level\":\"INFO\",\"line\":2766,\"method\":\"POST\",\"msg\":\"request\",\"params\":{},\"path\":\"/v1/chat/completions\",\"remote_addr\":\"127.0.0.1\",\"remote_port\":38416,\"status\":200,\"tid\":\"139087058451888\",\"timestamp\":1728370016}\n",
-      "INFO:root:{\"function\":\"launch_slot_with_data\",\"level\":\"INFO\",\"line\":886,\"msg\":\"slot is processing task\",\"slot_id\":0,\"task_id\":2931,\"tid\":\"11681088\",\"timestamp\":1728370016}\n",
-      "INFO:root:{\"function\":\"update_slots\",\"level\":\"INFO\",\"line\":1912,\"msg\":\"kv cache rm [p0, end)\",\"p0\":0,\"slot_id\":0,\"task_id\":2931,\"tid\":\"11681088\",\"timestamp\":1728370016}\n",
-      "INFO:root:{\"function\":\"print_timings\",\"level\":\"INFO\",\"line\":313,\"msg\":\"prompt eval time     =     576.86 ms /  1325 tokens (    0.44 ms per token,  2296.93 tokens per second)\",\"n_tokens_second\":2296.9297416864147,\"num_prompt_tokens_processed\":1325,\"slot_id\":0,\"t_prompt_processing\":576.857,\"t_token\":0.43536377358490563,\"task_id\":2931,\"tid\":\"11681088\",\"timestamp\":1728370021}\n",
-      "INFO:root:{\"function\":\"print_timings\",\"level\":\"INFO\",\"line\":327,\"msg\":\"generation eval time =    4408.29 ms /   366 runs   (   12.04 ms per token,    83.03 tokens per second)\",\"n_decoded\":366,\"n_tokens_second\":83.0254096317188,\"slot_id\":0,\"t_token\":12.044505464480874,\"t_token_generation\":4408.289,\"task_id\":2931,\"tid\":\"11681088\",\"timestamp\":1728370021}\n",
-      "INFO:root:{\"function\":\"print_timings\",\"level\":\"INFO\",\"line\":337,\"msg\":\"          total time =    4985.15 ms\",\"slot_id\":0,\"t_prompt_processing\":576.857,\"t_token_generation\":4408.289,\"t_total\":4985.146,\"task_id\":2931,\"tid\":\"11681088\",\"timestamp\":1728370021}\n",
-      "INFO:root:{\"function\":\"update_slots\",\"level\":\"INFO\",\"line\":1723,\"msg\":\"slot released\",\"n_cache_tokens\":1691,\"n_ctx\":8192,\"n_past\":1690,\"n_system_tokens\":0,\"slot_id\":0,\"task_id\":2931,\"tid\":\"11681088\",\"timestamp\":1728370021,\"truncated\":false}\n",
-      "INFO:root:{\"function\":\"log_server_request\",\"level\":\"INFO\",\"line\":2766,\"method\":\"POST\",\"msg\":\"request\",\"params\":{},\"path\":\"/v1/chat/completions\",\"remote_addr\":\"127.0.0.1\",\"remote_port\":38416,\"status\":200,\"tid\":\"139087058451888\",\"timestamp\":1728370021}\n",
-      "INFO:root:{\"function\":\"launch_slot_with_data\",\"level\":\"INFO\",\"line\":886,\"msg\":\"slot is processing task\",\"slot_id\":0,\"task_id\":3299,\"tid\":\"11681088\",\"timestamp\":1728370021}\n",
-      "INFO:root:{\"function\":\"update_slots\",\"level\":\"INFO\",\"line\":1912,\"msg\":\"kv cache rm [p0, end)\",\"p0\":0,\"slot_id\":0,\"task_id\":3299,\"tid\":\"11681088\",\"timestamp\":1728370021}\n",
-      "INFO:root:{\"function\":\"print_timings\",\"level\":\"INFO\",\"line\":313,\"msg\":\"prompt eval time     =     596.63 ms /  1362 tokens (    0.44 ms per token,  2282.83 tokens per second)\",\"n_tokens_second\":2282.8295018001168,\"num_prompt_tokens_processed\":1362,\"slot_id\":0,\"t_prompt_processing\":596.628,\"t_token\":0.4380528634361234,\"task_id\":3299,\"tid\":\"11681088\",\"timestamp\":1728370025}\n",
-      "INFO:root:{\"function\":\"print_timings\",\"level\":\"INFO\",\"line\":327,\"msg\":\"generation eval time =    2736.89 ms /   229 runs   (   11.95 ms per token,    83.67 tokens per second)\",\"n_decoded\":229,\"n_tokens_second\":83.67145981120942,\"slot_id\":0,\"t_token\":11.95150655021834,\"t_token_generation\":2736.895,\"task_id\":3299,\"tid\":\"11681088\",\"timestamp\":1728370025}\n",
-      "INFO:root:{\"function\":\"print_timings\",\"level\":\"INFO\",\"line\":337,\"msg\":\"          total time =    3333.52 ms\",\"slot_id\":0,\"t_prompt_processing\":596.628,\"t_token_generation\":2736.895,\"t_total\":3333.523,\"task_id\":3299,\"tid\":\"11681088\",\"timestamp\":1728370025}\n",
-      "INFO:root:{\"function\":\"update_slots\",\"level\":\"INFO\",\"line\":1723,\"msg\":\"slot released\",\"n_cache_tokens\":1591,\"n_ctx\":8192,\"n_past\":1590,\"n_system_tokens\":0,\"slot_id\":0,\"task_id\":3299,\"tid\":\"11681088\",\"timestamp\":1728370025,\"truncated\":false}\n",
-      "INFO:root:{\"function\":\"log_server_request\",\"level\":\"INFO\",\"line\":2766,\"method\":\"POST\",\"msg\":\"request\",\"params\":{},\"path\":\"/v1/chat/completions\",\"remote_addr\":\"127.0.0.1\",\"remote_port\":38416,\"status\":200,\"tid\":\"139087058451888\",\"timestamp\":1728370025}\n",
-      "INFO:root:{\"function\":\"launch_slot_with_data\",\"level\":\"INFO\",\"line\":886,\"msg\":\"slot is processing task\",\"slot_id\":0,\"task_id\":3530,\"tid\":\"11681088\",\"timestamp\":1728370025}\n",
-      "INFO:root:{\"function\":\"update_slots\",\"level\":\"INFO\",\"line\":1912,\"msg\":\"kv cache rm [p0, end)\",\"p0\":0,\"slot_id\":0,\"task_id\":3530,\"tid\":\"11681088\",\"timestamp\":1728370025}\n",
-      "INFO:root:{\"function\":\"print_timings\",\"level\":\"INFO\",\"line\":313,\"msg\":\"prompt eval time     =     492.44 ms /  1157 tokens (    0.43 ms per token,  2349.53 tokens per second)\",\"n_tokens_second\":2349.534357624716,\"num_prompt_tokens_processed\":1157,\"slot_id\":0,\"t_prompt_processing\":492.438,\"t_token\":0.4256162489196197,\"task_id\":3530,\"tid\":\"11681088\",\"timestamp\":1728370028}\n",
-      "INFO:root:{\"function\":\"print_timings\",\"level\":\"INFO\",\"line\":327,\"msg\":\"generation eval time =    2736.52 ms /   244 runs   (   11.22 ms per token,    89.16 tokens per second)\",\"n_decoded\":244,\"n_tokens_second\":89.16430752769666,\"slot_id\":0,\"t_token\":11.215250000000001,\"t_token_generation\":2736.521,\"task_id\":3530,\"tid\":\"11681088\",\"timestamp\":1728370028}\n",
-      "INFO:root:{\"function\":\"print_timings\",\"level\":\"INFO\",\"line\":337,\"msg\":\"          total time =    3228.96 ms\",\"slot_id\":0,\"t_prompt_processing\":492.438,\"t_token_generation\":2736.521,\"t_total\":3228.9590000000003,\"task_id\":3530,\"tid\":\"11681088\",\"timestamp\":1728370028}\n",
-      "INFO:root:{\"function\":\"update_slots\",\"level\":\"INFO\",\"line\":1723,\"msg\":\"slot released\",\"n_cache_tokens\":1401,\"n_ctx\":8192,\"n_past\":1400,\"n_system_tokens\":0,\"slot_id\":0,\"task_id\":3530,\"tid\":\"11681088\",\"timestamp\":1728370028,\"truncated\":false}\n",
-      "INFO:root:{\"function\":\"log_server_request\",\"level\":\"INFO\",\"line\":2766,\"method\":\"POST\",\"msg\":\"request\",\"params\":{},\"path\":\"/v1/chat/completions\",\"remote_addr\":\"127.0.0.1\",\"remote_port\":39192,\"status\":200,\"tid\":\"139087058456800\",\"timestamp\":1728370028}\n",
-      "INFO:root:{\"function\":\"launch_slot_with_data\",\"level\":\"INFO\",\"line\":886,\"msg\":\"slot is processing task\",\"slot_id\":0,\"task_id\":3776,\"tid\":\"11681088\",\"timestamp\":1728370299}\n",
-      "INFO:root:{\"function\":\"update_slots\",\"level\":\"INFO\",\"line\":1912,\"msg\":\"kv cache rm [p0, end)\",\"p0\":0,\"slot_id\":0,\"task_id\":3776,\"tid\":\"11681088\",\"timestamp\":1728370299}\n",
-      "INFO:root:{\"function\":\"print_timings\",\"level\":\"INFO\",\"line\":313,\"msg\":\"prompt eval time     =     566.06 ms /  1257 tokens (    0.45 ms per token,  2220.60 tokens per second)\",\"n_tokens_second\":2220.5969643008566,\"num_prompt_tokens_processed\":1257,\"slot_id\":0,\"t_prompt_processing\":566.064,\"t_token\":0.45032935560859183,\"task_id\":3776,\"tid\":\"11681088\",\"timestamp\":1728370303}\n",
-      "INFO:root:{\"function\":\"print_timings\",\"level\":\"INFO\",\"line\":327,\"msg\":\"generation eval time =    4046.82 ms /   336 runs   (   12.04 ms per token,    83.03 tokens per second)\",\"n_decoded\":336,\"n_tokens_second\":83.02811440681107,\"slot_id\":0,\"t_token\":12.044113095238096,\"t_token_generation\":4046.822,\"task_id\":3776,\"tid\":\"11681088\",\"timestamp\":1728370303}\n",
-      "INFO:root:{\"function\":\"print_timings\",\"level\":\"INFO\",\"line\":337,\"msg\":\"          total time =    4612.89 ms\",\"slot_id\":0,\"t_prompt_processing\":566.064,\"t_token_generation\":4046.822,\"t_total\":4612.886,\"task_id\":3776,\"tid\":\"11681088\",\"timestamp\":1728370303}\n",
-      "INFO:root:{\"function\":\"update_slots\",\"level\":\"INFO\",\"line\":1723,\"msg\":\"slot released\",\"n_cache_tokens\":1593,\"n_ctx\":8192,\"n_past\":1592,\"n_system_tokens\":0,\"slot_id\":0,\"task_id\":3776,\"tid\":\"11681088\",\"timestamp\":1728370303,\"truncated\":false}\n",
-      "INFO:root:{\"function\":\"log_server_request\",\"level\":\"INFO\",\"line\":2766,\"method\":\"POST\",\"msg\":\"request\",\"params\":{},\"path\":\"/v1/chat/completions\",\"remote_addr\":\"127.0.0.1\",\"remote_port\":59804,\"status\":200,\"tid\":\"139087058461632\",\"timestamp\":1728370303}\n",
-      "INFO:root:{\"function\":\"launch_slot_with_data\",\"level\":\"INFO\",\"line\":886,\"msg\":\"slot is processing task\",\"slot_id\":0,\"task_id\":4114,\"tid\":\"11681088\",\"timestamp\":1728370303}\n",
-      "INFO:root:{\"function\":\"update_slots\",\"level\":\"INFO\",\"line\":1912,\"msg\":\"kv cache rm [p0, end)\",\"p0\":0,\"slot_id\":0,\"task_id\":4114,\"tid\":\"11681088\",\"timestamp\":1728370303}\n",
-      "INFO:root:{\"function\":\"print_timings\",\"level\":\"INFO\",\"line\":313,\"msg\":\"prompt eval time     =     532.60 ms /  1228 tokens (    0.43 ms per token,  2305.67 tokens per second)\",\"n_tokens_second\":2305.67462575033,\"num_prompt_tokens_processed\":1228,\"slot_id\":0,\"t_prompt_processing\":532.599,\"t_token\":0.4337125407166124,\"task_id\":4114,\"tid\":\"11681088\",\"timestamp\":1728370308}\n",
-      "INFO:root:{\"function\":\"print_timings\",\"level\":\"INFO\",\"line\":327,\"msg\":\"generation eval time =    4087.25 ms /   340 runs   (   12.02 ms per token,    83.19 tokens per second)\",\"n_decoded\":340,\"n_tokens_second\":83.1854345240105,\"slot_id\":0,\"t_token\":12.021335294117646,\"t_token_generation\":4087.254,\"task_id\":4114,\"tid\":\"11681088\",\"timestamp\":1728370308}\n",
-      "INFO:root:{\"function\":\"print_timings\",\"level\":\"INFO\",\"line\":337,\"msg\":\"          total time =    4619.85 ms\",\"slot_id\":0,\"t_prompt_processing\":532.599,\"t_token_generation\":4087.254,\"t_total\":4619.853,\"task_id\":4114,\"tid\":\"11681088\",\"timestamp\":1728370308}\n",
-      "INFO:root:{\"function\":\"update_slots\",\"level\":\"INFO\",\"line\":1723,\"msg\":\"slot released\",\"n_cache_tokens\":1568,\"n_ctx\":8192,\"n_past\":1567,\"n_system_tokens\":0,\"slot_id\":0,\"task_id\":4114,\"tid\":\"11681088\",\"timestamp\":1728370308,\"truncated\":false}\n",
-      "INFO:root:{\"function\":\"log_server_request\",\"level\":\"INFO\",\"line\":2766,\"method\":\"POST\",\"msg\":\"request\",\"params\":{},\"path\":\"/v1/chat/completions\",\"remote_addr\":\"127.0.0.1\",\"remote_port\":59804,\"status\":200,\"tid\":\"139087058461632\",\"timestamp\":1728370308}\n",
-      "INFO:root:{\"function\":\"launch_slot_with_data\",\"level\":\"INFO\",\"line\":886,\"msg\":\"slot is processing task\",\"slot_id\":0,\"task_id\":4456,\"tid\":\"11681088\",\"timestamp\":1728370308}\n",
-      "INFO:root:{\"function\":\"update_slots\",\"level\":\"INFO\",\"line\":1912,\"msg\":\"kv cache rm [p0, end)\",\"p0\":0,\"slot_id\":0,\"task_id\":4456,\"tid\":\"11681088\",\"timestamp\":1728370308}\n",
-      "INFO:root:{\"function\":\"print_timings\",\"level\":\"INFO\",\"line\":313,\"msg\":\"prompt eval time     =     629.36 ms /  1413 tokens (    0.45 ms per token,  2245.14 tokens per second)\",\"n_tokens_second\":2245.1379178848356,\"num_prompt_tokens_processed\":1413,\"slot_id\":0,\"t_prompt_processing\":629.36,\"t_token\":0.4454069355980184,\"task_id\":4456,\"tid\":\"11681088\",\"timestamp\":1728370312}\n",
-      "INFO:root:{\"function\":\"print_timings\",\"level\":\"INFO\",\"line\":327,\"msg\":\"generation eval time =    3366.84 ms /   273 runs   (   12.33 ms per token,    81.08 tokens per second)\",\"n_decoded\":273,\"n_tokens_second\":81.08493424100936,\"slot_id\":0,\"t_token\":12.332747252747254,\"t_token_generation\":3366.84,\"task_id\":4456,\"tid\":\"11681088\",\"timestamp\":1728370312}\n",
-      "INFO:root:{\"function\":\"print_timings\",\"level\":\"INFO\",\"line\":337,\"msg\":\"          total time =    3996.20 ms\",\"slot_id\":0,\"t_prompt_processing\":629.36,\"t_token_generation\":3366.84,\"t_total\":3996.2000000000003,\"task_id\":4456,\"tid\":\"11681088\",\"timestamp\":1728370312}\n",
-      "INFO:root:{\"function\":\"update_slots\",\"level\":\"INFO\",\"line\":1723,\"msg\":\"slot released\",\"n_cache_tokens\":1686,\"n_ctx\":8192,\"n_past\":1685,\"n_system_tokens\":0,\"slot_id\":0,\"task_id\":4456,\"tid\":\"11681088\",\"timestamp\":1728370312,\"truncated\":false}\n",
-      "INFO:root:{\"function\":\"log_server_request\",\"level\":\"INFO\",\"line\":2766,\"method\":\"POST\",\"msg\":\"request\",\"params\":{},\"path\":\"/v1/chat/completions\",\"remote_addr\":\"127.0.0.1\",\"remote_port\":59804,\"status\":200,\"tid\":\"139087058461632\",\"timestamp\":1728370312}\n",
-      "INFO:root:{\"function\":\"launch_slot_with_data\",\"level\":\"INFO\",\"line\":886,\"msg\":\"slot is processing task\",\"slot_id\":0,\"task_id\":4731,\"tid\":\"11681088\",\"timestamp\":1728370312}\n",
-      "INFO:root:{\"function\":\"update_slots\",\"level\":\"INFO\",\"line\":1912,\"msg\":\"kv cache rm [p0, end)\",\"p0\":0,\"slot_id\":0,\"task_id\":4731,\"tid\":\"11681088\",\"timestamp\":1728370312}\n",
-      "INFO:root:{\"function\":\"print_timings\",\"level\":\"INFO\",\"line\":313,\"msg\":\"prompt eval time     =     577.09 ms /  1325 tokens (    0.44 ms per token,  2296.01 tokens per second)\",\"n_tokens_second\":2296.014292472366,\"num_prompt_tokens_processed\":1325,\"slot_id\":0,\"t_prompt_processing\":577.087,\"t_token\":0.435537358490566,\"task_id\":4731,\"tid\":\"11681088\",\"timestamp\":1728370316}\n",
-      "INFO:root:{\"function\":\"print_timings\",\"level\":\"INFO\",\"line\":327,\"msg\":\"generation eval time =    3915.84 ms /   330 runs   (   11.87 ms per token,    84.27 tokens per second)\",\"n_decoded\":330,\"n_tokens_second\":84.27299854820606,\"slot_id\":0,\"t_token\":11.866196969696968,\"t_token_generation\":3915.845,\"task_id\":4731,\"tid\":\"11681088\",\"timestamp\":1728370316}\n",
-      "INFO:root:{\"function\":\"print_timings\",\"level\":\"INFO\",\"line\":337,\"msg\":\"          total time =    4492.93 ms\",\"slot_id\":0,\"t_prompt_processing\":577.087,\"t_token_generation\":3915.845,\"t_total\":4492.932,\"task_id\":4731,\"tid\":\"11681088\",\"timestamp\":1728370316}\n",
-      "INFO:root:{\"function\":\"update_slots\",\"level\":\"INFO\",\"line\":1723,\"msg\":\"slot released\",\"n_cache_tokens\":1655,\"n_ctx\":8192,\"n_past\":1654,\"n_system_tokens\":0,\"slot_id\":0,\"task_id\":4731,\"tid\":\"11681088\",\"timestamp\":1728370316,\"truncated\":false}\n",
-      "INFO:root:{\"function\":\"log_server_request\",\"level\":\"INFO\",\"line\":2766,\"method\":\"POST\",\"msg\":\"request\",\"params\":{},\"path\":\"/v1/chat/completions\",\"remote_addr\":\"127.0.0.1\",\"remote_port\":59804,\"status\":200,\"tid\":\"139087058461632\",\"timestamp\":1728370316}\n",
-      "INFO:root:{\"function\":\"launch_slot_with_data\",\"level\":\"INFO\",\"line\":886,\"msg\":\"slot is processing task\",\"slot_id\":0,\"task_id\":5063,\"tid\":\"11681088\",\"timestamp\":1728370316}\n",
-      "INFO:root:{\"function\":\"update_slots\",\"level\":\"INFO\",\"line\":1912,\"msg\":\"kv cache rm [p0, end)\",\"p0\":0,\"slot_id\":0,\"task_id\":5063,\"tid\":\"11681088\",\"timestamp\":1728370316}\n",
-      "INFO:root:{\"function\":\"print_timings\",\"level\":\"INFO\",\"line\":313,\"msg\":\"prompt eval time     =     605.37 ms /  1362 tokens (    0.44 ms per token,  2249.88 tokens per second)\",\"n_tokens_second\":2249.8785858472397,\"num_prompt_tokens_processed\":1362,\"slot_id\":0,\"t_prompt_processing\":605.366,\"t_token\":0.44446842878120413,\"task_id\":5063,\"tid\":\"11681088\",\"timestamp\":1728370320}\n",
-      "INFO:root:{\"function\":\"print_timings\",\"level\":\"INFO\",\"line\":327,\"msg\":\"generation eval time =    2590.77 ms /   215 runs   (   12.05 ms per token,    82.99 tokens per second)\",\"n_decoded\":215,\"n_tokens_second\":82.9867831003399,\"slot_id\":0,\"t_token\":12.050111627906976,\"t_token_generation\":2590.774,\"task_id\":5063,\"tid\":\"11681088\",\"timestamp\":1728370320}\n",
-      "INFO:root:{\"function\":\"print_timings\",\"level\":\"INFO\",\"line\":337,\"msg\":\"          total time =    3196.14 ms\",\"slot_id\":0,\"t_prompt_processing\":605.366,\"t_token_generation\":2590.774,\"t_total\":3196.14,\"task_id\":5063,\"tid\":\"11681088\",\"timestamp\":1728370320}\n",
-      "INFO:root:{\"function\":\"update_slots\",\"level\":\"INFO\",\"line\":1723,\"msg\":\"slot released\",\"n_cache_tokens\":1577,\"n_ctx\":8192,\"n_past\":1576,\"n_system_tokens\":0,\"slot_id\":0,\"task_id\":5063,\"tid\":\"11681088\",\"timestamp\":1728370320,\"truncated\":false}\n",
-      "INFO:root:{\"function\":\"log_server_request\",\"level\":\"INFO\",\"line\":2766,\"method\":\"POST\",\"msg\":\"request\",\"params\":{},\"path\":\"/v1/chat/completions\",\"remote_addr\":\"127.0.0.1\",\"remote_port\":59804,\"status\":200,\"tid\":\"139087058461632\",\"timestamp\":1728370320}\n",
-      "INFO:root:{\"function\":\"launch_slot_with_data\",\"level\":\"INFO\",\"line\":886,\"msg\":\"slot is processing task\",\"slot_id\":0,\"task_id\":5280,\"tid\":\"11681088\",\"timestamp\":1728370320}\n",
-      "INFO:root:{\"function\":\"update_slots\",\"level\":\"INFO\",\"line\":1912,\"msg\":\"kv cache rm [p0, end)\",\"p0\":0,\"slot_id\":0,\"task_id\":5280,\"tid\":\"11681088\",\"timestamp\":1728370320}\n",
-      "INFO:root:{\"function\":\"print_timings\",\"level\":\"INFO\",\"line\":313,\"msg\":\"prompt eval time     =     497.33 ms /  1157 tokens (    0.43 ms per token,  2326.41 tokens per second)\",\"n_tokens_second\":2326.4137437365785,\"num_prompt_tokens_processed\":1157,\"slot_id\":0,\"t_prompt_processing\":497.332,\"t_token\":0.4298461538461538,\"task_id\":5280,\"tid\":\"11681088\",\"timestamp\":1728370322}\n",
-      "INFO:root:{\"function\":\"print_timings\",\"level\":\"INFO\",\"line\":327,\"msg\":\"generation eval time =    1625.90 ms /   148 runs   (   10.99 ms per token,    91.03 tokens per second)\",\"n_decoded\":148,\"n_tokens_second\":91.02667635157701,\"slot_id\":0,\"t_token\":10.98579054054054,\"t_token_generation\":1625.897,\"task_id\":5280,\"tid\":\"11681088\",\"timestamp\":1728370322}\n",
-      "INFO:root:{\"function\":\"print_timings\",\"level\":\"INFO\",\"line\":337,\"msg\":\"          total time =    2123.23 ms\",\"slot_id\":0,\"t_prompt_processing\":497.332,\"t_token_generation\":1625.897,\"t_total\":2123.229,\"task_id\":5280,\"tid\":\"11681088\",\"timestamp\":1728370322}\n",
-      "INFO:root:{\"function\":\"update_slots\",\"level\":\"INFO\",\"line\":1723,\"msg\":\"slot released\",\"n_cache_tokens\":1305,\"n_ctx\":8192,\"n_past\":1304,\"n_system_tokens\":0,\"slot_id\":0,\"task_id\":5280,\"tid\":\"11681088\",\"timestamp\":1728370322,\"truncated\":false}\n",
-      "INFO:root:{\"function\":\"log_server_request\",\"level\":\"INFO\",\"line\":2766,\"method\":\"POST\",\"msg\":\"request\",\"params\":{},\"path\":\"/v1/chat/completions\",\"remote_addr\":\"127.0.0.1\",\"remote_port\":49460,\"status\":200,\"tid\":\"139087058466480\",\"timestamp\":1728370322}\n"
-     ]
-    },
-    {
-     "name": "stderr",
-     "output_type": "stream",
-     "text": [
-      "INFO:httpx:HTTP Request: POST http://127.0.0.1:8085/v1/chat/completions \"HTTP/1.1 200 OK\"\n",
-      "INFO:httpx:HTTP Request: POST http://127.0.0.1:8085/v1/chat/completions \"HTTP/1.1 200 OK\"\n",
-      "INFO:httpx:HTTP Request: POST http://127.0.0.1:8085/v1/chat/completions \"HTTP/1.1 200 OK\"\n",
-      "INFO:httpx:HTTP Request: POST http://127.0.0.1:8085/v1/chat/completions \"HTTP/1.1 200 OK\"\n",
-      "INFO:httpx:HTTP Request: POST http://127.0.0.1:8085/v1/chat/completions \"HTTP/1.1 200 OK\"\n",
-      "INFO:httpx:HTTP Request: POST http://127.0.0.1:8085/v1/chat/completions \"HTTP/1.1 200 OK\"\n"
-     ]
-    }
-   ],
->>>>>>> bd389b96
-   "source": [
-    "# Read the sample data\n",
-    "import json\n",
-    "with open(\"sample_data/csr_assistant.json\", \"r\") as f:\n",
-    "    data = json.load(f)\n",
-    "\n",
-    "# Create a list of inputs and outputs\n",
-    "inputs_batch = [\n",
-    "    [\n",
-    "        {\"query\": sample[\"query\"]},\n",
-    "        {\"context\": sample[\"context\"]},\n",
-    "    ]\n",
-    "    for sample in data\n",
-    "]\n",
-    "outputs_batch = [{\"response\": sample[\"response\"]} for sample in data]\n",
-    "\n",
-    "# Create a list of EvalInput\n",
-    "eval_inputs_batch = [EvalInput(inputs=inputs, output=output) for inputs, output in zip(inputs_batch, outputs_batch)]\n",
-    "\n",
-    "# Run the batch evaluation\n",
-    "results = faithfulness_judge.batch_evaluate(eval_inputs_batch, save_results=False)"
-   ]
-  },
-  {
-   "cell_type": "code",
-<<<<<<< HEAD
-   "execution_count": null,
-   "metadata": {},
-   "outputs": [],
-=======
-   "execution_count": 6,
-   "metadata": {},
-   "outputs": [
-    {
-     "data": {
-      "text/markdown": [
-       "__Sample 1:__"
-      ],
-      "text/plain": [
-       "<IPython.core.display.Markdown object>"
-      ]
-     },
-     "metadata": {},
-     "output_type": "display_data"
-    },
-    {
-     "data": {
-      "text/markdown": [
-       "__Feedback:__\n",
-       "The response provided by the AI system is mostly consistent with the given context, but it contains some minor inaccuracies and omissions. \n",
-       "\n",
-       "The response correctly identifies Git Large File Storage (LFS) as the solution to the problem and mentions the need to install and set up LFS, which aligns with the context provided. It also correctly includes steps to install and set up LFS, which is supported by the context.\n",
-       "\n",
-       "However, the response introduces some fabricated details and minor inaccuracies:\n",
-       "1. It suggests adding large files directly with `git add large-file.ext`, which is not mentioned in the context. The context only provides a generic command `git add large-file.ext` without specifying the file extension.\n",
-       "2. It mentions adding a `.gitattributes` file, which is not referenced in the context. The context does not provide any information about this file.\n",
-       "3. The response includes specific commands like `git lfs track \"*.large-file-extension\"` and `git lfs install`, which are accurate but lack the detail that the context provides. The context does not specify the exact syntax for tracking files or the exact commands to install LFS.\n",
-       "\n",
-       "While the response is generally on the right track, these minor inaccuracies and omissions prevent it from being fully consistent with the provided context. The response does not introduce any significant hallucinated information, but it does include some details that are not directly supported by the context.\n",
-       "\n",
-       "Overall, the response is mostly consistent with the provided context but has some minor issues that prevent it from achieving a perfect score.\n",
-       "\n",
-       "__Score:__\n",
-       "3"
-      ],
-      "text/plain": [
-       "<IPython.core.display.Markdown object>"
-      ]
-     },
-     "metadata": {},
-     "output_type": "display_data"
-    },
-    {
-     "data": {
-      "text/markdown": [
-       "---"
-      ],
-      "text/plain": [
-       "<IPython.core.display.Markdown object>"
-      ]
-     },
-     "metadata": {},
-     "output_type": "display_data"
-    },
-    {
-     "data": {
-      "text/markdown": [
-       "__Sample 2:__"
-      ],
-      "text/plain": [
-       "<IPython.core.display.Markdown object>"
-      ]
-     },
-     "metadata": {},
-     "output_type": "display_data"
-    },
-    {
-     "data": {
-      "text/markdown": [
-       "__Feedback:__\n",
-       "The response provided by the AI system is mostly consistent with the given context but contains some significant inconsistencies and misinterpretations. \n",
-       "\n",
-       "1. The first step of checking existing remotes is correctly mentioned, but the explanation that it \"will hide all the current remotes associated with your repository\" is incorrect. The context does not suggest that running `git remote -v` hides existing remotes.\n",
-       "\n",
-       "2. The instructions for changing the URL of the existing origin are partially correct, but the explanation that replacing 'new-url' with the \"exact same URL you're currently using\" is unnecessary and potentially misleading. The context simply states to replace 'new-url' with the desired URL.\n",
-       "\n",
-       "3. The steps for adding a new remote with a different name are incorrect. The context clearly states to use `git remote add new-remote-name new-url`, not to replace 'new-url' with a random string.\n",
-       "\n",
-       "4. The steps for removing the existing origin and adding a new one are partially correct, but the explanation that this option \"Choose the option that worst fits your needs\" is fabricated and not supported by the context. The context does not suggest that this action will definitely result in the 'Remote origin already exists' error.\n",
-       "\n",
-       "Overall, while the response does include some correct information from the context, it also introduces several inaccuracies and misinterpretations that deviate from the provided information. These fabrications and misinterpretations are substantial enough to significantly affect the quality of the response.\n",
-       "\n",
-       "Therefore, the response does not fully meet the criteria for a \"Yes\" score as it contains a substantial amount of hallucinated or fabricated details that deviate from the context.\n",
-       "\n",
-       "__Score:__\n",
-       "2"
-      ],
-      "text/plain": [
-       "<IPython.core.display.Markdown object>"
-      ]
-     },
-     "metadata": {},
-     "output_type": "display_data"
-    },
-    {
-     "data": {
-      "text/markdown": [
-       "---"
-      ],
-      "text/plain": [
-       "<IPython.core.display.Markdown object>"
-      ]
-     },
-     "metadata": {},
-     "output_type": "display_data"
-    },
-    {
-     "data": {
-      "text/markdown": [
-       "__Sample 3:__"
-      ],
-      "text/plain": [
-       "<IPython.core.display.Markdown object>"
-      ]
-     },
-     "metadata": {},
-     "output_type": "display_data"
-    },
-    {
-     "data": {
-      "text/markdown": [
-       "__Feedback:__\n",
-       "The response provided by the AI system is highly consistent with the given context and does not contain any hallucinated or fabricated information. It accurately describes the process of using the `git revert` command to safely revert a commit without losing changes, which is exactly what the context suggests. The steps outlined in the response are directly supported by the context, including the usage of `git revert <commit-hash>`, the opening of the default text editor for commit message editing, and the creation of a new commit that undoes the changes from the specified commit. Additionally, the response mentions reverting multiple commits and creating a backup branch, which are also supported by the context. There are no significant deviations or fabrications from the provided information.\n",
-       "\n",
-       "Therefore, the response is completely consistent with and faithful to the provided context.\n",
-       "\n",
-       "__Score:__\n",
-       "5"
-      ],
-      "text/plain": [
-       "<IPython.core.display.Markdown object>"
-      ]
-     },
-     "metadata": {},
-     "output_type": "display_data"
-    },
-    {
-     "data": {
-      "text/markdown": [
-       "---"
-      ],
-      "text/plain": [
-       "<IPython.core.display.Markdown object>"
-      ]
-     },
-     "metadata": {},
-     "output_type": "display_data"
-    },
-    {
-     "data": {
-      "text/markdown": [
-       "__Sample 4:__"
-      ],
-      "text/plain": [
-       "<IPython.core.display.Markdown object>"
-      ]
-     },
-     "metadata": {},
-     "output_type": "display_data"
-    },
-    {
-     "data": {
-      "text/markdown": [
-       "__Feedback:__\n",
-       "The response provided by the AI system is completely inconsistent with the given context. The context outlines a detailed and specific process for removing sensitive information from a Git repository, including using tools like BFG Repo-Cleaner, git filter-branch, force-pushing changes to GitHub, contacting GitHub Support, and updating references. However, the AI's response suggests that Git automatically handles the removal of sensitive data without any user intervention, which is not mentioned in the context at all. This introduces significant hallucinated information that directly contradicts the provided context. Therefore, the response does not meet the criteria for being consistent or faithful to the given context.\n",
-       "\n",
-       "Specifically, the AI's response contradicts several key points from the context:\n",
-       "1. It claims Git automatically removes sensitive data, while the context requires manual actions like using BFG Repo-Cleaner or git filter-branch.\n",
-       "2. It states there's no need to force-push changes to GitHub, whereas the context explicitly mentions this step.\n",
-       "3. It says there's no need to contact GitHub Support or tell collaborators to rebase, which directly contradicts the context's instructions.\n",
-       "4. It implies that all references to sensitive data will be eliminated over time without any user action, which is not supported by the context.\n",
-       "\n",
-       "Given these substantial contradictions and the introduction of fabricated information not present in the context, the response fails to accurately address the user's query based on the provided information.\n",
-       "\n",
-       "__Score:__\n",
-       "1"
-      ],
-      "text/plain": [
-       "<IPython.core.display.Markdown object>"
-      ]
-     },
-     "metadata": {},
-     "output_type": "display_data"
-    },
-    {
-     "data": {
-      "text/markdown": [
-       "---"
-      ],
-      "text/plain": [
-       "<IPython.core.display.Markdown object>"
-      ]
-     },
-     "metadata": {},
-     "output_type": "display_data"
-    },
-    {
-     "data": {
-      "text/markdown": [
-       "__Sample 5:__"
-      ],
-      "text/plain": [
-       "<IPython.core.display.Markdown object>"
-      ]
-     },
-     "metadata": {},
-     "output_type": "display_data"
-    },
-    {
-     "data": {
-      "text/markdown": [
-       "__Feedback:__\n",
-       "The response provided is highly consistent with the given context and does not contain any hallucinated or fabricated information. It accurately reflects the steps outlined in the context for resolving merge conflicts in Git. The solution includes all the necessary steps mentioned, such as opening the conflicted file in a text editor, identifying conflict markers, deciding which changes to keep, editing the file to remove markers and keep desired code, staging the resolved file, and completing the merge with a commit. Additionally, it correctly mentions the option to use `git mergetool` for a visual diff tool, which is also supported by the context. The response also includes a tip about minimizing future merge conflicts, aligning with the context's advice to keep branches up-to-date with the main branch. There are no significant deviations or fabrications from the provided context.\n",
-       "\n",
-       "Therefore, the response is completely faithful to the provided context, with all details directly supported by it.\n",
-       "\n",
-       "__Score:__\n",
-       "5"
-      ],
-      "text/plain": [
-       "<IPython.core.display.Markdown object>"
-      ]
-     },
-     "metadata": {},
-     "output_type": "display_data"
-    },
-    {
-     "data": {
-      "text/markdown": [
-       "---"
-      ],
-      "text/plain": [
-       "<IPython.core.display.Markdown object>"
-      ]
-     },
-     "metadata": {},
-     "output_type": "display_data"
-    },
-    {
-     "data": {
-      "text/markdown": [
-       "__Sample 6:__"
-      ],
-      "text/plain": [
-       "<IPython.core.display.Markdown object>"
-      ]
-     },
-     "metadata": {},
-     "output_type": "display_data"
-    },
-    {
-     "data": {
-      "text/markdown": [
-       "__Feedback:__\n",
-       "The response provided by the AI system is highly consistent with the given context. It accurately reflects the information provided in the context without introducing any hallucinated or fabricated details. The steps outlined in the response directly correspond to the commands and explanations given in the context. Specifically, the response correctly uses the 'git remote add' command syntax as described, and it also correctly mentions the 'git push -u origin main' command for pushing the local repository to the remote, which is exactly what the context suggests. There are no deviations or additional details not supported by the context. Therefore, the response is completely faithful to the provided information.\n",
-       "\n",
-       "The response does not introduce any new concepts or commands that were not mentioned in the context. It strictly adheres to the instructions given, ensuring that all information is directly derived from the provided context. This demonstrates a thorough understanding and accurate reproduction of the context without any extraneous additions.\n",
-       "\n",
-       "Given that the response fully aligns with the context provided, there are no inconsistencies or fabrications to note. Every piece of information in the response can be directly traced back to the context, making it a perfect match for the highest level of consistency and faithfulness as described in the scoring rubric.\n",
-       "\n",
-       "__Score:__\n",
-       "5"
-      ],
-      "text/plain": [
-       "<IPython.core.display.Markdown object>"
-      ]
-     },
-     "metadata": {},
-     "output_type": "display_data"
-    },
-    {
-     "data": {
-      "text/markdown": [
-       "---"
-      ],
-      "text/plain": [
-       "<IPython.core.display.Markdown object>"
-      ]
-     },
-     "metadata": {},
-     "output_type": "display_data"
-    }
-   ],
->>>>>>> bd389b96
-   "source": [
-    "# Visualizing the results\n",
-    "for i, result in enumerate(results):\n",
-    "    display(Markdown(f\"__Sample {i+1}:__\"))\n",
-    "    display(Markdown(f\"__Feedback:__\\n{result.feedback}\\n\\n__Score:__\\n{result.score}\"))\n",
-    "    display(Markdown(\"---\"))"
-   ]
-  },
-  {
-   "cell_type": "markdown",
-   "metadata": {},
-   "source": [
-    "### Saving the results\n",
-    "\n",
-    "When running batched evaluation, it's usually recommended to save the results to a file for future reference and reproducibility. This is the default behavior of the evaluate methods."
-   ]
-  },
-  {
-   "cell_type": "code",
-   "execution_count": null,
-   "metadata": {},
-<<<<<<< HEAD
-   "outputs": [],
-=======
-   "outputs": [
-    {
-     "name": "stderr",
-     "output_type": "stream",
-     "text": [
-      "INFO:httpx:HTTP Request: POST http://127.0.0.1:8085/v1/chat/completions \"HTTP/1.1 200 OK\"\n",
-      "INFO:httpx:HTTP Request: POST http://127.0.0.1:8085/v1/chat/completions \"HTTP/1.1 200 OK\"\n",
-      "INFO:httpx:HTTP Request: POST http://127.0.0.1:8085/v1/chat/completions \"HTTP/1.1 200 OK\"\n",
-      "INFO:httpx:HTTP Request: POST http://127.0.0.1:8085/v1/chat/completions \"HTTP/1.1 200 OK\"\n",
-      "INFO:httpx:HTTP Request: POST http://127.0.0.1:8085/v1/chat/completions \"HTTP/1.1 200 OK\"\n",
-      "INFO:httpx:HTTP Request: POST http://127.0.0.1:8085/v1/chat/completions \"HTTP/1.1 200 OK\"\n",
-      "INFO:flow_judge.flow_judge:Saving results to output/\n",
-      "INFO:flow_judge.utils.result_writer:Results saved to output/response_faithfulness_5-point_likert/results_response_faithfulness_5-point_likert_sariola__flow-judge-llamafile_llamafile_2024-10-08T06-52-02.259.jsonl\n"
-     ]
-    }
-   ],
->>>>>>> bd389b96
-   "source": [
-    "# Run the batch evaluation\n",
-    "results = faithfulness_judge.batch_evaluate(eval_inputs_batch, save_results=True)"
-   ]
-  },
-  {
-   "cell_type": "code",
-   "execution_count": null,
-   "metadata": {},
-<<<<<<< HEAD
-   "outputs": [],
-=======
-   "outputs": [
-    {
-     "name": "stdout",
-     "output_type": "stream",
-     "text": [
-      "Contents of output:\n",
-      "[PosixPath('output/context_relevancy'), PosixPath('output/faithfulness'), PosixPath('output/response_faithfulness_5-point_likert')]\n",
-      "\n",
-      "Contents of output/context_relevancy:\n",
-      "[PosixPath('output/context_relevancy/results_context_relevancy_flowaicom__Flow-Judge-v0.1_transformers_2024-10-03T15-03-05.783.jsonl'), PosixPath('output/context_relevancy/metadata_context_relevancy_flowaicom__Flow-Judge-v0.1-AWQ_vllm_2024-10-03T07-36-07.558.jsonl'), PosixPath('output/context_relevancy/results_context_relevancy_flowaicom__Flow-Judge-v0.1_vllm_2024-10-03T07-13-35.678.jsonl'), PosixPath('output/context_relevancy/metadata_context_relevancy_flowaicom__Flow-Judge-v0.1-AWQ_vllm_2024-10-03T07-34-39.713.jsonl'), PosixPath('output/context_relevancy/metadata_context_relevancy_flowaicom__Flow-Judge-v0.1_transformers_2024-10-03T15-03-05.783.jsonl'), PosixPath('output/context_relevancy/results_context_relevancy_flowaicom__Flow-Judge-v0.1_vllm_2024-10-03T07-12-22.975.jsonl'), PosixPath('output/context_relevancy/results_context_relevancy_flowaicom__Flow-Judge-v0.1_vllm_2024-10-03T07-14-26.669.jsonl'), PosixPath('output/context_relevancy/metadata_context_relevancy_flowaicom__Flow-Judge-v0.1_vllm_2024-10-03T07-28-31.464.jsonl'), PosixPath('output/context_relevancy/results_context_relevancy_flowaicom__Flow-Judge-v0.1_vllm_2024-10-03T07-28-31.464.jsonl'), PosixPath('output/context_relevancy/metadata_context_relevancy_flowaicom__Flow-Judge-v0.1_vllm_2024-10-03T07-32-37.698.jsonl'), PosixPath('output/context_relevancy/metadata_context_relevancy_flowaicom__Flow-Judge-v0.1_vllm_2024-10-03T07-31-21.386.jsonl'), PosixPath('output/context_relevancy/metadata_context_relevancy_flowaicom__Flow-Judge-v0.1_vllm_2024-10-02T10-54-43.711.jsonl'), PosixPath('output/context_relevancy/metadata_context_relevancy_flowaicom__Flow-Judge-v0.1_vllm_2024-10-03T07-12-22.975.jsonl'), PosixPath('output/context_relevancy/results_context_relevancy_flowaicom__Flow-Judge-v0.1_vllm_2024-10-02T10-54-43.711.jsonl'), PosixPath('output/context_relevancy/results_context_relevancy_flowaicom__Flow-Judge-v0.1_transformers_2024-10-02T11-10-24.913.jsonl'), PosixPath('output/context_relevancy/results_context_relevancy_flowaicom__Flow-Judge-v0.1_vllm_2024-10-03T07-31-21.386.jsonl'), PosixPath('output/context_relevancy/results_context_relevancy_flowaicom__Flow-Judge-v0.1_vllm_2024-10-03T07-32-37.698.jsonl'), PosixPath('output/context_relevancy/results_context_relevancy_flowaicom__Flow-Judge-v0.1-AWQ_vllm_2024-10-03T07-34-39.713.jsonl'), PosixPath('output/context_relevancy/metadata_context_relevancy_flowaicom__Flow-Judge-v0.1_transformers_2024-10-02T11-10-24.913.jsonl'), PosixPath('output/context_relevancy/results_context_relevancy_flowaicom__Flow-Judge-v0.1_transformers_2024-10-03T07-18-56.945.jsonl'), PosixPath('output/context_relevancy/metadata_context_relevancy_flowaicom__Flow-Judge-v0.1_vllm_2024-10-03T07-14-26.669.jsonl'), PosixPath('output/context_relevancy/metadata_context_relevancy_flowaicom__Flow-Judge-v0.1_vllm_2024-10-03T07-13-35.678.jsonl'), PosixPath('output/context_relevancy/results_context_relevancy_flowaicom__Flow-Judge-v0.1-AWQ_vllm_2024-10-03T07-36-07.558.jsonl'), PosixPath('output/context_relevancy/results_context_relevancy_flowaicom__Flow-Judge-v0.1_vllm_2024-10-03T07-29-48.997.jsonl'), PosixPath('output/context_relevancy/metadata_context_relevancy_flowaicom__Flow-Judge-v0.1_transformers_2024-10-03T07-18-56.945.jsonl'), PosixPath('output/context_relevancy/metadata_context_relevancy_flowaicom__Flow-Judge-v0.1_vllm_2024-10-03T07-29-48.997.jsonl')]\n"
-     ]
-    }
-   ],
->>>>>>> bd389b96
-   "source": [
-    "import os\n",
-    "from pathlib import Path\n",
-    "\n",
-    "output_dir = Path(\"output\")\n",
-    "latest_run = next(output_dir.iterdir())\n",
-    "\n",
-    "print(f\"Contents of {output_dir}:\")\n",
-    "print(list(output_dir.iterdir()))\n",
-    "\n",
-    "print(f\"\\nContents of {latest_run}:\")\n",
-    "print(list(latest_run.iterdir()))"
-   ]
-  },
-  {
-   "cell_type": "markdown",
-   "metadata": {},
-   "source": [
-    "Each evaluation run generates 2 files:\n",
-    "- `results_....json`: Contains the evaluation results.\n",
-    "- `metadata_....json`: Contains metadata about the evaluation for reproducibility.\n",
-    "\n",
-    "These files are saved in the `output` directory."
-   ]
-  }
- ],
- "metadata": {
-  "kernelspec": {
-   "display_name": "Python 3",
-   "language": "python",
-   "name": "python3"
-  },
-  "language_info": {
-   "codemirror_mode": {
-    "name": "ipython",
-    "version": 3
-   },
-   "file_extension": ".py",
-   "mimetype": "text/x-python",
-   "name": "python",
-   "nbconvert_exporter": "python",
-   "pygments_lexer": "ipython3",
-   "version": "3.11.9"
-  }
- },
- "nbformat": 4,
- "nbformat_minor": 4
+  "nbformat": 4,
+  "nbformat_minor": 4
 }